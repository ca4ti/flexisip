/*
	Flexisip, a flexible SIP proxy server with media capabilities.
	Copyright (C) 2010-2015  Belledonne Communications SARL, All rights reserved.

	This program is free software: you can redistribute it and/or modify
	it under the terms of the GNU Affero General Public License as
	published by the Free Software Foundation, either version 3 of the
	License, or (at your option) any later version.

	This program is distributed in the hope that it will be useful,
	but WITHOUT ANY WARRANTY; without even the implied warranty of
	MERCHANTABILITY or FITNESS FOR A PARTICULAR PURPOSE.  See the
	GNU Affero General Public License for more details.

	You should have received a copy of the GNU Affero General Public License
	along with this program.  If not, see <http://www.gnu.org/licenses/>.
*/

#define SU_MSG_ARG_T struct auth_splugin_t

#include "authdb.hh"
#include <iostream>
#include <fstream>
#include <sstream>

using namespace std;

void FileAuthDb::parsePasswd(vector<string> &pass, string user, string domain, vector<passwd_algo_t> &password){
	// parse password and calcul passmd5, passsha256 if there is clrtxt pass.
	for (const auto &passwd : pass) {
		if (passwd.substr(0, 7) == "clrtxt:") {
			passwd_algo_t clrtxt, md5, sha256;

			clrtxt.pass = passwd.substr(7);
			clrtxt.algo = "CLRTXT";
			password.push_back(clrtxt);

			string input;
			input = user+":"+domain+":"+clrtxt.pass;

			md5.pass = syncMd5(input.c_str(), 16);
			md5.algo = "MD5";
			password.push_back(md5);

			sha256.pass = syncSha256(input.c_str(), 32);
			sha256.algo = "SHA-256";
			password.push_back(sha256);

			return;
		}
	}

	for (const auto &passwd : pass) {
		if (passwd.substr(0, 4) == "md5:") {
			passwd_algo_t md5;
			md5.pass = passwd.substr(4);
			md5.algo = "MD5";
			password.push_back(md5);
		}
		if (passwd.substr(0, 7) == "sha256:") {
			passwd_algo_t sha256;
			sha256.pass = passwd.substr(7);
			sha256.algo = "SHA-256";
			password.push_back(sha256);
		}
	}
}

FileAuthDb::FileAuthDb() {
	GenericStruct *cr = GenericManager::get()->getRoot();
	GenericStruct *ma = cr->get<GenericStruct>("module::Authentication");

	mLastSync = 0;
	mFileString = ma->get<ConfigString>("datasource")->read();
	sync();
}

void FileAuthDb::getUserWithPhoneFromBackend(const std::string &phone, const std::string &domain, AuthDbListener *listener) {
	AuthDbResult res = AuthDbResult::PASSWORD_NOT_FOUND;
	if (mLastSync == 0) {
		sync();
	}
	std::string user;
	if (getCachedUserWithPhone(phone, domain, user) == VALID_PASS_FOUND) {
		res = AuthDbResult::PASSWORD_FOUND;
	}
	if (listener) listener->onResult(res, user);
}

void FileAuthDb::getPasswordFromBackend(const std::string &id, const std::string &domain,
										const std::string &authid, AuthDbListener *listener, AuthDbListener *listener_ref) {
	AuthDbResult res = AuthDbResult::PASSWORD_NOT_FOUND;
	time_t now = getCurrentTime();

	if (difftime(now, mLastSync) >= mCacheExpire) {
		sync();
	}

	string key(createPasswordKey(id, authid));

	vector<passwd_algo_t> passwd;
	if (getCachedPassword(key, domain, passwd) == VALID_PASS_FOUND) {
		res = AuthDbResult::PASSWORD_FOUND;
	}
	if (listener_ref) listener_ref->finishVerifyAlgos(passwd);
	if (listener) listener->onResult(res, passwd);
}

/*
 * The following ABNF grammar should describe the syntax of the password file:
token =  1*(alphanum / "-" / "." / "!" / "%" / "*" / "_" / "+" / "`" / "'" / "~" )
user-id = token
phone = token
user = token
domain = token
algo = "clrtxt" / "md5" / "sha256"
identity = user "@" domain
auth-line = identity 1*WSP 1*(algo ":" token) 1*WSP ";" 1*WSP [user-id] 1*WSP [phone]
ctext    =  %x21-27 / %x2A-5B / %x5D-7E / UTF8-NONASCII
                  / LWS
comment = "#" *ctext LF
void = *WSP LF
password-file = "version:0" LF *(comment | void | auth-line)

*/

void FileAuthDb::sync() {
	LOGD("Syncing password file");
	GenericStruct *cr = GenericManager::get()->getRoot();
	GenericStruct *ma = cr->get<GenericStruct>("module::Authentication");
	list<string> domains = ma->get<ConfigStringList>("auth-domains")->read();
	bool firstTime = false;
	
	if (mLastSync == 0) firstTime = true;
	
	mLastSync = getCurrentTime();

	ifstream file;

	stringstream ss;
	ss.exceptions(ifstream::failbit | ifstream::badbit);

	string line;
	string user;
	string domain;
	vector<passwd_algo_t> passwords;
	string userid;
	string phone;
	vector<string> pass;
	string version;
	string passwd_tag;

	if (mFileString.empty()){
		LOGF("'file' authentication backend was requested but no path specified in datasource.");
		return;
	}

	LOGD("Opening file %s", mFileString.c_str());
	file.open(mFileString);
	if (file.is_open()) {
		while (file.good() && getline(file, line)) {
			if (line.empty()) continue;
			ss.clear();
			ss.str(line);
			version.clear();
			getline(ss, version, ' ');
			if (version.substr(0, 8) == "version:")
				version = version.substr(8);
			else
				LOGF("%s file must start with version:X.", mFileString.c_str());
			break;
		}
		if (version == "1") {
			while (file.good() && getline(file, line)) {
				if (line.empty()) continue;
				ss.clear();
				ss.str(line);
				user.clear();
				domain.clear();
				pass.clear();
				passwords.clear();
				userid.clear();
				phone.clear();
				try {
					getline(ss, user, '@');
					getline(ss, domain, ' ');
					while (!ss.eof()) {
						passwd_tag.clear();
						getline(ss, passwd_tag, ' ');
						if (passwd_tag != ";")
							pass.push_back(passwd_tag);
						else
							break;
					}
					if (passwd_tag != ";") {
						if (ss.eof()) {
							LOGF("%s: unterminated password section at line '%s'. Missing ';'.", mFileString.c_str(), line.c_str());
						} else {
							passwd_tag.clear();
							getline(ss, passwd_tag, ' ');
							if((!ss.eof()) && (passwd_tag != ";"))
								LOGF("%s: unterminated password section at line '%s'. Missing ';'.", mFileString.c_str(), line.c_str());
						}
					}

					// if user with space, replace %20 by space
<<<<<<< HEAD
					string user_ref;
					user_ref.reserve(user.size());
					url_unescape(&user_ref[0], user.c_str());
=======
					char *user_ref = new char[user.size() + 1];
					memset(user_ref, '\0', user.size() + 1);
					url_unescape(user_ref, user.c_str());
>>>>>>> c23a39bc
					if (!ss.eof()) {
						// TODO read userid with space
						getline(ss, userid, ' ');
						if (!ss.eof()) {
							getline(ss, phone);
						} else {
							phone = "";
						}
					} else {
						userid = user_ref;
						phone = "";
					}

					cacheUserWithPhone(phone, domain, user);
					parsePasswd(pass, string(user_ref), domain, passwords);

					delete[] user_ref;

					if (find(domains.begin(), domains.end(), domain) != domains.end()) {
						string key(createPasswordKey(user, userid));
						cachePassword(key, domain, passwords, mCacheExpire);
					} else if (find(domains.begin(), domains.end(), "*") != domains.end()) {
						string key(createPasswordKey(user, userid));
						cachePassword(key, domain, passwords, mCacheExpire);
					} else {
						LOGW("Domain '%s' is not handled by Authentication module", domain.c_str());
					}
				} catch (const stringstream::failure &e) {
					LOGW("Incorrect line format: %s (error: %s)", line.c_str(), e.what());
				}
			}
		} else {
			LOGF("Version %s is not supported for file %s", version.c_str(), mFileString.c_str());
		}
	} else {
		if (firstTime){
			LOGF("Can't open file %s", mFileString.c_str());
		}else{
			LOGE("Can't open file %s", mFileString.c_str());
		}
	}
	LOGD("Syncing done");
}<|MERGE_RESOLUTION|>--- conflicted
+++ resolved
@@ -204,15 +204,10 @@
 					}
 
 					// if user with space, replace %20 by space
-<<<<<<< HEAD
-					string user_ref;
-					user_ref.reserve(user.size());
-					url_unescape(&user_ref[0], user.c_str());
-=======
 					char *user_ref = new char[user.size() + 1];
 					memset(user_ref, '\0', user.size() + 1);
 					url_unescape(user_ref, user.c_str());
->>>>>>> c23a39bc
+
 					if (!ss.eof()) {
 						// TODO read userid with space
 						getline(ss, userid, ' ');
