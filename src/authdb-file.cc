/*
	Flexisip, a flexible SIP proxy server with media capabilities.
	Copyright (C) 2010-2015  Belledonne Communications SARL, All rights reserved.

	This program is free software: you can redistribute it and/or modify
	it under the terms of the GNU Affero General Public License as
	published by the Free Software Foundation, either version 3 of the
	License, or (at your option) any later version.

	This program is distributed in the hope that it will be useful,
	but WITHOUT ANY WARRANTY; without even the implied warranty of
	MERCHANTABILITY or FITNESS FOR A PARTICULAR PURPOSE.  See the
	GNU Affero General Public License for more details.

	You should have received a copy of the GNU Affero General Public License
	along with this program.  If not, see <http://www.gnu.org/licenses/>.
*/

#define SU_MSG_ARG_T struct auth_splugin_t

#include "authdb.hh"
#include <iostream>
#include <fstream>
#include <sstream>

#define MAX_USERNAME_LENGTH  30
using namespace std;



void FileAuthDb::parsePasswd(string *pass, string user, string domain, passwd_algo_t *password) {
	// parse password and calcul passmd5, passsha256 if there is clrtxt pass.
	int i;
	for (i = 0; i < 3; i++) {
		if (pass[i].substr(0, 7) == "clrtxt:") {
			password->pass = pass[i].substr(7);
		}
	}

	if (password->pass != "") {
		string input;
		input = user + ":" + domain + ":" + password->pass;
		password->passmd5 = syncMd5(input.c_str(), 16);
		password->passsha256 = syncSha256(input.c_str(), 32);
		return;
	}

	for (i = 0; i < 3; i++) {
		if (pass[i].substr(0, 4) == "md5:") {
			password->passmd5 = pass[i].substr(4);
		}
		if (pass[i].substr(0, 7) == "sha256:") {
			password->passsha256 = pass[i].substr(7);
		}
	}
}

FileAuthDb::FileAuthDb() {
	GenericStruct *cr = GenericManager::get()->getRoot();
	GenericStruct *ma = cr->get<GenericStruct>("module::Authentication");

	mLastSync = 0;
	mFileString = ma->get<ConfigString>("datasource")->read();
	sync();
}

void FileAuthDb::getUserWithPhoneFromBackend(const std::string &phone, const std::string &domain, AuthDbListener *listener) {
	AuthDbResult res = AuthDbResult::PASSWORD_NOT_FOUND;
	if (mLastSync == 0) {
		sync();
	}
	std::string user;
	if (getCachedUserWithPhone(phone, domain, user) == VALID_PASS_FOUND) {
		res = AuthDbResult::PASSWORD_FOUND;
	}
	if (listener) listener->onResult(res, user);
}

void FileAuthDb::getPasswordFromBackend(const std::string &id, const std::string &domain,
                                        const std::string &authid, AuthDbListener *listener) {
	AuthDbResult res = AuthDbResult::PASSWORD_NOT_FOUND;
	time_t now = getCurrentTime();

	if (difftime(now, mLastSync) >= mCacheExpire) {
		sync();
	}

	string key(createPasswordKey(id, authid));

	passwd_algo_t passwd;
	if (getCachedPassword(key, domain, passwd) == VALID_PASS_FOUND) {
		res = AuthDbResult::PASSWORD_FOUND;
	}
	if (listener) listener->onResult(res, passwd);
}

void FileAuthDb::sync() {
	LOGD("Syncing password file");
	GenericStruct *cr = GenericManager::get()->getRoot();
	GenericStruct *ma = cr->get<GenericStruct>("module::Authentication");
	list<string> domains = ma->get<ConfigStringList>("auth-domains")->read();

	mLastSync = getCurrentTime();

	ifstream file;

	stringstream ss;
	ss.exceptions(ifstream::failbit | ifstream::badbit);

	string line;
	string user;
	string domain;
	passwd_algo_t password;
	string userid;
	string phone;
	string pass[3];
	string version;
	string passwd_tag;
	int i;
<<<<<<< HEAD
=======
	char user_ref[MAX_USERNAME_LENGTH];
>>>>>>> f6700ca8

	LOGD("Opening file %s", mFileString.c_str());
	file.open(mFileString);
	if (file.is_open()) {
		while (file.good() && getline(file, line)) {
			if (line.empty()) continue;
			ss.clear();
			ss.str(line);
			version.clear();
			getline(ss, version, ' ');
			if (version.substr(0, 8) == "version:")
				version = version.substr(8);
			else
				LOGA("userdb.conf must start by version:X to be used.");
			break;
		}
		if (version == "1") {
			while (file.good() && getline(file, line)) {
				if (line.empty()) continue;
				ss.clear();
				ss.str(line);
				user.clear();
				domain.clear();
				pass[0].clear();
				pass[1].clear();
				pass[2].clear();
				password.pass.clear();
				password.passmd5.clear();
				password.passsha256.clear();
				userid.clear();
				phone.clear();
				try {
					getline(ss, user, '@');
					getline(ss, domain, ' ');
					for (i = 0; i < 3 && (!ss.eof()); i++) {
						passwd_tag.clear();
						getline(ss, passwd_tag, ' ');
						if (passwd_tag != ";")
							pass[i] = strdup(passwd_tag.c_str());
						else break;
					}
					if (passwd_tag != ";") {
						if (ss.eof())
							LOGA("In userdb.conf, the section of password must end with ';'");
						else {
							passwd_tag.clear();
							getline(ss, passwd_tag, ' ');
							if ((!ss.eof()) && (passwd_tag != ";"))
								LOGA("In userdb.conf, the section of password must end with ';'");
						}
					}
<<<<<<< HEAD

					if (!ss.eof()) {
=======
					
					// if user with space, replace %20 by space
					url_unescape(user_ref, user.c_str());
					if (!ss.eof()) {
						// TODO read userid with space
>>>>>>> f6700ca8
						getline(ss, userid, ' ');
						if (!ss.eof()) {
							getline(ss, phone);
						} else {
							phone = "";
						}
					} else {
<<<<<<< HEAD
						userid = user;
=======
						userid = user_ref;
>>>>>>> f6700ca8
						phone = "";
					}

					cacheUserWithPhone(phone, domain, user);
<<<<<<< HEAD
					parsePasswd(pass, user, domain, &password);
=======
					parsePasswd(pass, (string)user_ref, domain, &password);
>>>>>>> f6700ca8

					if (find(domains.begin(), domains.end(), domain) != domains.end()) {
						string key(createPasswordKey(user, userid));
						cachePassword(key, domain, password, mCacheExpire);
					} else if (find(domains.begin(), domains.end(), "*") != domains.end()) {
						string key(createPasswordKey(user, userid));
						cachePassword(key, domain, password, mCacheExpire);
					} else {
						LOGW("Not handled domain: %s", domain.c_str());
					}
				} catch (const stringstream::failure &e) {
					LOGW("Incorrect line format: %s (error: %s)", line.c_str(), e.what());
				}
			}
		} else {
			LOGE("Version %s is not supported", version.c_str());
		}
	} else {
		LOGE("Can't open file %s", mFileString.c_str());
	}
	LOGD("Syncing done");
}<|MERGE_RESOLUTION|>--- conflicted
+++ resolved
@@ -117,10 +117,7 @@
 	string version;
 	string passwd_tag;
 	int i;
-<<<<<<< HEAD
-=======
 	char user_ref[MAX_USERNAME_LENGTH];
->>>>>>> f6700ca8
 
 	LOGD("Opening file %s", mFileString.c_str());
 	file.open(mFileString);
@@ -172,16 +169,11 @@
 								LOGA("In userdb.conf, the section of password must end with ';'");
 						}
 					}
-<<<<<<< HEAD
-
-					if (!ss.eof()) {
-=======
-					
+
 					// if user with space, replace %20 by space
 					url_unescape(user_ref, user.c_str());
 					if (!ss.eof()) {
 						// TODO read userid with space
->>>>>>> f6700ca8
 						getline(ss, userid, ' ');
 						if (!ss.eof()) {
 							getline(ss, phone);
@@ -189,20 +181,12 @@
 							phone = "";
 						}
 					} else {
-<<<<<<< HEAD
-						userid = user;
-=======
 						userid = user_ref;
->>>>>>> f6700ca8
 						phone = "";
 					}
 
 					cacheUserWithPhone(phone, domain, user);
-<<<<<<< HEAD
-					parsePasswd(pass, user, domain, &password);
-=======
 					parsePasswd(pass, (string)user_ref, domain, &password);
->>>>>>> f6700ca8
 
 					if (find(domains.begin(), domains.end(), domain) != domains.end()) {
 						string key(createPasswordKey(user, userid));
