/*
 Flexisip, a flexible SIP proxy server with media capabilities.
 Copyright (C) 2010  Belledonne Communications SARL.

 This program is free software: you can redistribute it and/or modify
 it under the terms of the GNU Affero General Public License as
 published by the Free Software Foundation, either version 3 of the
 License, or (at your option) any later version.

 This program is distributed in the hope that it will be useful,
 but WITHOUT ANY WARRANTY; without even the implied warranty of
 MERCHANTABILITY or FITNESS FOR A PARTICULAR PURPOSE.  See the
 GNU Affero General Public License for more details.

 You should have received a copy of the GNU Affero General Public License
 along with this program.  If not, see <http://www.gnu.org/licenses/>.
 */

#include "module.hh"
#include "agent.hh"

using namespace ::std;

class ContactRouteInserter: public Module {
public:
	ContactRouteInserter(Agent *ag) :
		Module(ag) {

	}

	void onDeclare(GenericStruct *module_config) {
		ConfigItemDescriptor items[] = { { Boolean, "masquerade-contacts-for-invites", "Hack for workarounding Nortel CS2k gateways bug.", "false" }, config_item_end };
		module_config->addChildrenValues(items);
	}

<<<<<<< HEAD
	void onLoad(Agent *agent, const GenericStruct *module_config) {
		mContactRouteParamName = std::string("CtRt") + getAgent()->getUniqueId();
=======
	void onLoad(Agent *agent, const ConfigStruct *module_config) {
		mContactRouteParamName = string("CtRt") + getAgent()->getUniqueId();
>>>>>>> c811291e
		mMasqueradeInviteContacts = module_config->get<ConfigBoolean>("masquerade-contacts-for-invites")->read();
	}

	void onRequest(shared_ptr<SipEvent> &ev) {
		const shared_ptr<MsgSip> &ms = ev->getMsgSip();
		sip_t *sip = ms->getSip();

		if (sip->sip_request->rq_method == sip_method_register) {
			//rewrite the request uri to the domain
			//this assume the domain is also the proxy
			sip->sip_request->rq_url->url_host = sip->sip_to->a_url->url_host;
			sip->sip_request->rq_url->url_port = sip->sip_to->a_url->url_port;
		}

		if (sip->sip_request->rq_method == sip_method_register || ((sip->sip_request->rq_method == sip_method_invite) && mMasqueradeInviteContacts)) {
			masqueradeContact(ev);
		}
		if (sip->sip_request->rq_method != sip_method_register) {
			/* check if request-uri contains a contact-route parameter, so that we can route back to the client */
			char contact_route_param[64];
			url_t *dest = sip->sip_request->rq_url;
			// now need to check if request uri has special param inserted by contact-route-inserter module
			if (url_param(dest->url_params, mContactRouteParamName.c_str(), contact_route_param, sizeof(contact_route_param))) {
				//first remove param
				dest->url_params = url_strip_param_string(su_strdup(ms->getHome(), dest->url_params), mContactRouteParamName.c_str());
				//test and remove maddr param
				if (url_has_param(dest, "maddr")) {
					dest->url_params = url_strip_param_string(su_strdup(ms->getHome(), dest->url_params), "maddr");
				}
				//second change dest to
				char* tmp = strchr(contact_route_param, ':');
				if (tmp) {
					char* transport = su_strndup(ms->getHome(), contact_route_param, tmp - contact_route_param);
					char *tmp2 = tmp + 1;
					tmp = strchr(tmp2, ':');
					if (tmp) {
						dest->url_host = su_strndup(ms->getHome(), tmp2, tmp - tmp2);
						dest->url_port = su_strdup(ms->getHome(), tmp + 1);
						if (strcasecmp(transport, "udp") != 0) {
							char *t_param = su_sprintf(ms->getHome(), "transport=%s", transport);
							url_param_add(ms->getHome(), dest, t_param);
						}
					}
				}
			}
		}
	}
	virtual void onResponse(shared_ptr<SipEvent> &ev) {
		const shared_ptr<MsgSip> &ms = ev->getMsgSip();
		sip_t *sip = ms->getSip();
		if (mMasqueradeInviteContacts && (sip->sip_cseq->cs_method == sip_method_invite || sip->sip_cseq->cs_method == sip_method_subscribe)) {
			masqueradeContact(ev);
		}
	}
private:
	void masqueradeContact(shared_ptr<SipEvent> &ev) {
		const shared_ptr<MsgSip> &ms = ev->getMsgSip();
		sip_t *sip = ms->getSip();
		if (sip->sip_contact != NULL && sip->sip_contact->m_url != NULL) {
			//rewrite contact, put local host instead and store previous contact host in new parameter
			char ct_tport[32] = "udp";
			char* lParam;
			url_t *ct_url = sip->sip_contact->m_url;

			//grab the transport of the contact uri
			if (url_param(sip->sip_contact->m_url->url_params, "transport", ct_tport, sizeof(ct_tport)) > 0) {

			}
			/*add a parameter like "CtRt15.128.128.2=tcp:201.45.118.16:50025" in the contact, so that we know where is the client
			 when we later have to route an INVITE to him */
			lParam = su_sprintf(ms->getHome(), "%s=%s:%s:%s", mContactRouteParamName.c_str(), ct_tport, ct_url->url_host, ct_url->url_port);
			LOGD("Rewriting contact with param [%s]", lParam);
			if (url_param_add(ms->getHome(), ct_url, lParam)) {
				LOGE("Cannot insert url param [%s]", lParam);
			}
			/*masquerade the contact, so that later requests (INVITEs) come to us */
			ct_url->url_host = getAgent()->getPublicIp().c_str();
			ct_url->url_port = su_sprintf(ms->getHome(), "%i", getAgent()->getPort());
			/*remove the transport, in most case further requests should come back to us in UDP*/
			ct_url->url_params = url_strip_param_string(su_strdup(ms->getHome(), ct_url->url_params), "transport");
		}
	}

	string mContactRouteParamName;
	bool mMasqueradeInviteContacts;
	static ModuleInfo<ContactRouteInserter> sInfo;
};

ModuleInfo<ContactRouteInserter> ContactRouteInserter::sInfo("ContactRouteInserter", "The purpose of the ContactRouteInserter module is to masquerade the contact header of incoming registers that are not handled locally "
		"(think about flexisip used as a SBC gateway) in such a way that it is then possible to route back outgoing invites to the original address. "
		"It is a kind of similar mechanism as Record-Route, but for REGISTER.");<|MERGE_RESOLUTION|>--- conflicted
+++ resolved
@@ -33,13 +33,8 @@
 		module_config->addChildrenValues(items);
 	}
 
-<<<<<<< HEAD
 	void onLoad(Agent *agent, const GenericStruct *module_config) {
 		mContactRouteParamName = std::string("CtRt") + getAgent()->getUniqueId();
-=======
-	void onLoad(Agent *agent, const ConfigStruct *module_config) {
-		mContactRouteParamName = string("CtRt") + getAgent()->getUniqueId();
->>>>>>> c811291e
 		mMasqueradeInviteContacts = module_config->get<ConfigBoolean>("masquerade-contacts-for-invites")->read();
 	}
 
