--- conflicted
+++ resolved
@@ -25,7 +25,11 @@
 #include <string>
 #include <vector>
 
+#include "flexisip-config.h"
+
+#ifdef HAVE_LIBLINPHONECXX
 #include "linphone++/enums.hh"
+#endif
 
 #include "utils/stl-backports.hh"
 
@@ -143,15 +147,10 @@
 	}
 
 	// Returns 'true' if 'str' starts with 'prefix'.
-<<<<<<< HEAD
 	template <typename StringLike>
 	static bool startsWith(const std::string& str, const StringLike prefix) noexcept {
 		// https://stackoverflow.com/a/40441240
 		return str.rfind(prefix, 0) == 0;
-=======
-	static bool startsWith(const std::string& str, const std::string& prefix) noexcept {
-		return str.compare(0, prefix.size(), prefix) == 0;
->>>>>>> 3c642559
 	}
 
 	// Returns 'true' if 'str' ends with 'prefix'.
@@ -159,8 +158,37 @@
 		return str.size() >= suffix.size() && str.compare(str.size() - suffix.size(), suffix.size(), suffix) == 0;
 	}
 
-	/**
-<<<<<<< HEAD
+	/*
+	 * Concat all strings from the args parameter into one whitespace separated string.
+	 *
+	 * @tparam StringList Any container type with iterator available.
+	 * @param args A container of strings to concat.
+	 * @param fromIndex If you want not to start at the beginning of args. If fromIndex => args.size(), return an empty
+	 * string.
+	 * @return A string, can be empty, no trailing whitespace added.
+	 */
+	template <class StringList>
+	static std::string join(const StringList& args, size_t fromIndex = 0) {
+		std::string ret{""};
+		if (args.size() <= fromIndex) {
+			return ret;
+		}
+
+		auto iter = args.begin();
+		std::advance(iter, fromIndex);
+		for (; iter != args.end(); iter++) {
+			ret.append(*iter).append(" ");
+		}
+
+		if (!ret.empty()) {
+			ret.resize(ret.size() - 1);
+		}
+
+		return ret;
+	}
+
+#ifdef HAVE_LIBLINPHONECXX
+	/**
 	 * Parse a string into a linphone::MediaEncryption
 	 *
 	 * @param[in]	configString	the configuration string, one of: zrtp, sdes, dtls-srtp, none
@@ -179,33 +207,7 @@
 		}
 
 		return {};
-=======
-	 * Concat all strings from the args parameter into one whitespace separated string.
-	 *
-	 * @tparam StringList Any container type with iterator available.
-	 * @param args A container of strings to concat.
-	 * @param fromIndex If you want not to start at the beginning of args. If fromIndex => args.size(), return an empty
-	 * string.
-	 * @return A string, can be empty, no trailing whitespace added.
-	 */
-	template <class StringList>
-	static std::string join(const StringList& args, size_t fromIndex = 0) {
-		std::string ret{""};
-		if (args.size() <= fromIndex) {
-			return ret;
-		}
-
-		auto iter = args.begin();
-		std::advance(iter, fromIndex);
-		for (; iter != args.end(); iter++) {
-			ret.append(*iter).append(" ");
-		}
-
-		if (!ret.empty()) {
-			ret.resize(ret.size() - 1);
-		}
-
-		return ret;
->>>>>>> 3c642559
-	}
+	}
+#endif // HAVE_LIBLINPHONECXX
+
 };