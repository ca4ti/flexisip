/*
	Flexisip, a flexible SIP proxy server with media capabilities.
    Copyright (C) 2010  Belledonne Communications SARL.

    This program is free software: you can redistribute it and/or modify
    it under the terms of the GNU Affero General Public License as
    published by the Free Software Foundation, either version 3 of the
    License, or (at your option) any later version.

    This program is distributed in the hope that it will be useful,
    but WITHOUT ANY WARRANTY; without even the implied warranty of
    MERCHANTABILITY or FITNESS FOR A PARTICULAR PURPOSE.  See the
    GNU Affero General Public License for more details.

    You should have received a copy of the GNU Affero General Public License
    along with this program.  If not, see <http://www.gnu.org/licenses/>.
*/

#include "agent.hh"
#include "etchosts.hh"
#include <sstream>

static char const *compute_branch(nta_agent_t *sa,msg_t *msg,sip_t const *sip, char const *string_server);

class ForwardModule : public Module, ModuleToolbox {
	public:
		ForwardModule(Agent *ag);
		virtual void onDeclare(ConfigStruct * module_config);
		virtual void onLoad(Agent *agent, const ConfigStruct *root);
		virtual void onRequest(std::shared_ptr<SipEvent> &ev);
		virtual void onResponse(std::shared_ptr<SipEvent> &ev);
		~ForwardModule();
	private:
<<<<<<< HEAD
		url_t* overrideDest(SipEvent *ev, url_t* dest);
		void checkRecordRoutes(SipEvent *ev, url_t *dest);
                bool isLooping(SipEvent *ev, const char * branch);
                unsigned int countVia(SipEvent *ev);

=======
		url_t* overrideDest(std::shared_ptr<SipEvent> &ev, url_t* dest);
		void checkRecordRoutes(std::shared_ptr<SipEvent> &ev, url_t *dest);
>>>>>>> 762f81e1
		su_home_t mHome;
		sip_route_t *mOutRoute;
		bool mRewriteReqUri;
		std::string mPreferredRoute;
		static ModuleInfo<ForwardModule> sInfo;
};

ModuleInfo<ForwardModule> ForwardModule::sInfo("Forward",
   "This module executes the basic routing task of SIP requests and pass them to the transport layer. "
	"It must always be enabled.");


ForwardModule::ForwardModule(Agent *ag) : Module(ag){
	su_home_init(&mHome);
	mOutRoute=NULL;
}

ForwardModule::~ForwardModule(){
	su_home_deinit(&mHome);
}

void ForwardModule::onDeclare(ConfigStruct * module_config){
	ConfigItemDescriptor items[]={
			{	String	,	"route"	, 	"A sip uri where to send all requests",	""	},
			{	Boolean	,	"rewrite-req-uri"	,	"Rewrite request-uri's host and port according to above route", "false"	},
			config_item_end
	};
	module_config->addChildrenValues(items);
}

void ForwardModule::onLoad(Agent *agent, const ConfigStruct *module_config){
	std::string route=module_config->get<ConfigString>("route")->read();
	mRewriteReqUri=module_config->get<ConfigBoolean>("rewrite-req-uri")->read();
	if (route.size()>0){
		mOutRoute=sip_route_make(&mHome,route.c_str());
		if (mOutRoute==NULL || mOutRoute->r_url->url_host==NULL){
			LOGF("Bad route parameter '%s' in configuration of Forward module",route.c_str());
		}
	}
	std::stringstream ss;
	ss << agent->getPublicIp() << ":" << agent->getPort();
	mPreferredRoute = ss.str();
}

url_t* ForwardModule::overrideDest(std::shared_ptr<SipEvent> &ev, url_t *dest){
	if (mOutRoute){
		dest=mOutRoute->r_url;
		if (mRewriteReqUri){
			ev->mSip->sip_request->rq_url->url_host=mOutRoute->r_url->url_host;
			ev->mSip->sip_request->rq_url->url_port=mOutRoute->r_url->url_port;
		}
	}
	return dest;
}

/* the goal of this method is to check whether we added ourself to the record route, and handle a possible
 transport change by adding a new record-route with transport updated.
 Typically, if we transfer an INVITE from TCP to UDP, we should find two consecutive record-route, first one with UDP, and second one with TCP
 so that further request from both sides are sent to the appropriate transport of flexisip, and also we don't ask to a UDP only equipment to route to TCP.
*/
void ForwardModule::checkRecordRoutes(std::shared_ptr<SipEvent> &ev, url_t *dest){
	sip_record_route_t *rr=ev->mSip->sip_record_route;
	char last_transport[16]={0};
	char next_transport[16]={0};
	
	if (rr){
		if (getAgent()->isUs(rr->r_url,false)){
			if (!url_param(rr->r_url->url_params,"transport",last_transport,sizeof(last_transport))){
				strncpy(last_transport,"UDP",sizeof(last_transport));
			}
			if (!url_param(dest->url_params,"transport",next_transport,sizeof(next_transport))){
				strncpy(next_transport,"UDP",sizeof(next_transport));
			}
			if (strcasecmp(next_transport,last_transport)!=0){
				addRecordRoute(ev->getHome(),getAgent(),ev->mMsg,ev->mSip,next_transport);
			}
		}
	}
}

void ForwardModule::onRequest(std::shared_ptr<SipEvent> &ev){
	size_t msg_size;
	char *buf;
	url_t* dest=NULL;
	sip_t *sip=ev->mSip;
	msg_t *msg=ev->mMsg;
        
	// Check max forwards
	if(sip->sip_max_forwards != NULL && sip->sip_max_forwards->mf_count <= countVia(ev))
	{
		nta_msg_treply(getSofiaAgent(), msg, 483, "Too Many Hops", SIPTAG_SERVER_STR(getAgent()->getServerString()), TAG_END());   
		return;
	}
	
	switch(sip->sip_request->rq_method){
		case sip_method_invite:
			LOGD("This is an invite");
			break;
		case sip_method_register:
			LOGD("This is a register");
			
		case sip_method_ack:
		default:
			break;
	}
	dest=sip->sip_request->rq_url;
	// removes top route headers if they maches us
	while (sip->sip_route!=NULL && getAgent()->isUs(sip->sip_route->r_url) ){
		sip_route_remove(msg,sip);
	}
	if (sip->sip_route!=NULL){
		/*forward to this route*/
		dest=sip->sip_route->r_url;
	}

	/* workaround bad sip uris with two @ that results in host part being "something@somewhere" */
	if (strchr(dest->url_host,'@')!=0){
		nta_msg_treply (getSofiaAgent(),msg,400,"Bad request",SIPTAG_SERVER_STR(getAgent()->getServerString()),TAG_END());
		return;
	}
	
	dest=overrideDest(ev,dest);

	std::string ip;
	if (EtcHostsResolver::get()->resolve(dest->url_host,&ip)){
		LOGD("Found %s in /etc/hosts",dest->url_host);
		/* duplication dest because we don't want to modify the message with our name resolution result*/
		dest=url_hdup(ev->getHome(),dest);
		dest->url_host=ip.c_str();
	}
        
	// Compute branch
	char const * branch = compute_branch(getSofiaAgent(), msg, sip, mPreferredRoute.c_str());

	// Check looping
	if (!isLooping(ev, branch)) {
		checkRecordRoutes(ev, dest);
		buf = msg_as_string(ev->getHome(), msg, NULL, 0, &msg_size);
		LOGD("About to forward request to %s:\n%s", url_as_string(ev->getHome(), dest), buf);
		nta_msg_tsend(getSofiaAgent(), msg, (url_string_t*) dest, NTATAG_BRANCH_KEY(branch), TAG_END());
	} else {
		nta_msg_treply(getSofiaAgent(), msg, 482, "Loop Detected", SIPTAG_SERVER_STR(getAgent()->getServerString()), TAG_END());
	}
}

unsigned int ForwardModule::countVia(SipEvent *ev) {
        uint32_t via_count = 0;
        for (sip_via_t *via = ev->mSip->sip_via; via != NULL; via = via->v_next)
                ++via_count;
        return via_count;
}
      
bool ForwardModule::isLooping(SipEvent *ev, const char * branch){
        for (sip_via_t *via = ev->mSip->sip_via; via != NULL; via = via->v_next)
        {
                if(via->v_branch != NULL && strcmp(via->v_branch, branch + 7) == 0)
                {
                    return true;
                }
        }

        return false;
}

void ForwardModule::onResponse(std::shared_ptr<SipEvent> &ev){
	char *buf;
	size_t msg_size;

	buf = msg_as_string(ev->getHome(), ev->mMsg, NULL, 0, &msg_size);
	LOGD("About to forward response:\n%s", buf);

	nta_msg_tsend(getSofiaAgent(), ev->mMsg, (url_string_t*) NULL, TAG_END());
}

#include <sofia-sip/su_md5.h>
static char const *compute_branch(nta_agent_t *sa,
	msg_t *msg,
	sip_t const *sip,
	char const  *string_server) {
	su_md5_t md5[1];
	uint8_t digest[SU_MD5_DIGEST_SIZE];
	char branch[(SU_MD5_DIGEST_SIZE * 8 + 4) / 5 + 1];
	sip_route_t const *r;

	su_md5_init(md5);

	su_md5_str0update(md5, string_server);
	//su_md5_str0update(md5, port);

	url_update(md5, sip->sip_request->rq_url);
	if (sip->sip_call_id) {
		su_md5_str0update(md5, sip->sip_call_id->i_id);
	}
	if (sip->sip_from) {
		url_update(md5, sip->sip_from->a_url);
		su_md5_stri0update(md5, sip->sip_from->a_tag);
	}
	if (sip->sip_to) {
		url_update(md5, sip->sip_to->a_url);
		/* XXX - some broken implementations include To tag in CANCEL */
		/* su_md5_str0update(md5, sip->sip_to->a_tag); */
	}
	if (sip->sip_cseq) {
		uint32_t cseq = htonl(sip->sip_cseq->cs_seq);
		su_md5_update(md5, &cseq, sizeof (cseq));
	}

	for (r = sip->sip_route; r; r = r->r_next)
		url_update(md5, r->r_url);

	su_md5_digest(md5, digest);

	msg_random_token(branch, sizeof (branch) - 1, digest, sizeof (digest));

	return su_sprintf(msg_home(msg), "branch=z9hG4bK.%s", branch);
}
<|MERGE_RESOLUTION|>--- conflicted
+++ resolved
@@ -31,16 +31,10 @@
 		virtual void onResponse(std::shared_ptr<SipEvent> &ev);
 		~ForwardModule();
 	private:
-<<<<<<< HEAD
-		url_t* overrideDest(SipEvent *ev, url_t* dest);
-		void checkRecordRoutes(SipEvent *ev, url_t *dest);
-                bool isLooping(SipEvent *ev, const char * branch);
-                unsigned int countVia(SipEvent *ev);
-
-=======
 		url_t* overrideDest(std::shared_ptr<SipEvent> &ev, url_t* dest);
 		void checkRecordRoutes(std::shared_ptr<SipEvent> &ev, url_t *dest);
->>>>>>> 762f81e1
+		bool isLooping(std::shared_ptr<SipEvent> &ev, const char * branch);
+		unsigned int countVia(std::shared_ptr<SipEvent> &ev);
 		su_home_t mHome;
 		sip_route_t *mOutRoute;
 		bool mRewriteReqUri;
@@ -186,14 +180,14 @@
 	}
 }
 
-unsigned int ForwardModule::countVia(SipEvent *ev) {
+unsigned int ForwardModule::countVia(std::shared_ptr<SipEvent> &ev) {
         uint32_t via_count = 0;
         for (sip_via_t *via = ev->mSip->sip_via; via != NULL; via = via->v_next)
                 ++via_count;
         return via_count;
 }
       
-bool ForwardModule::isLooping(SipEvent *ev, const char * branch){
+bool ForwardModule::isLooping(std::shared_ptr<SipEvent> &ev, const char * branch){
         for (sip_via_t *via = ev->mSip->sip_via; via != NULL; via = via->v_next)
         {
                 if(via->v_branch != NULL && strcmp(via->v_branch, branch + 7) == 0)
