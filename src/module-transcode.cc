/*
	Flexisip, a flexible SIP proxy server with media capabilities.
	Copyright (C) 2010-2015  Belledonne Communications SARL, All rights reserved.

	This program is free software: you can redistribute it and/or modify
	it under the terms of the GNU Affero General Public License as
	published by the Free Software Foundation, either version 3 of the
	License, or (at your option) any later version.

	This program is distributed in the hope that it will be useful,
	but WITHOUT ANY WARRANTY; without even the implied warranty of
	MERCHANTABILITY or FITNESS FOR A PARTICULAR PURPOSE.  See the
	GNU Affero General Public License for more details.

	You should have received a copy of the GNU Affero General Public License
	along with this program.  If not, see <http://www.gnu.org/licenses/>.
*/

#ifdef HAVE_CONFIG_H
#include "flexisip-config.h"
#endif

#include "module.hh"
#include "agent.hh"

#ifdef ENABLE_TRANSCODER
#include "callcontext-transcoder.hh"
#include "sdp-modifier.hh"
#endif

#include <vector>
#include <functional>
#include <algorithm>


using namespace std;

#ifdef ENABLE_TRANSCODER
class TickerManager {
  public:
	TickerManager() : mLastTickerIndex(0), mStarted(false) {
	}
	MSTicker *chooseOne() {
		if (!mStarted) {
			int cpucount = ModuleToolbox::getCpuCount();
			mLastTickerIndex = 0;
			for (int i = 0; i < cpucount; ++i) {
				mTickers.push_back(ms_ticker_new());
			}
			mStarted = true;
		}
		if (mLastTickerIndex >= mTickers.size())
			mLastTickerIndex = 0;
		return mTickers[mLastTickerIndex++];
	}
	~TickerManager() {
		for_each(mTickers.begin(), mTickers.end(), ptr_fun(ms_ticker_destroy));
	}

  private:
	vector<MSTicker *> mTickers;
	unsigned int mLastTickerIndex;
	bool mStarted;
};
#endif

class Transcoder : public Module, protected ModuleToolbox {
  public:
	Transcoder(Agent *ag);
	~Transcoder();
	virtual void onLoad(const GenericStruct *module_config);
	virtual void onRequest(shared_ptr<RequestSipEvent> &ev);
	virtual void onResponse(shared_ptr<ResponseSipEvent> &ev);
	virtual void onIdle();
	virtual void onDeclare(GenericStruct *mc);
#ifdef ENABLE_TRANSCODER
  private:
	TickerManager mTickerManager;
	int handleOffer(TranscodedCall *c, shared_ptr<SipEvent> ev);
	int handleAnswer(TranscodedCall *c, shared_ptr<SipEvent> ev);
	int processInvite(TranscodedCall *c, shared_ptr<RequestSipEvent> &ev);
	void process200OkforInvite(TranscodedCall *ctx, shared_ptr<ResponseSipEvent> &ev);
	void processAck(TranscodedCall *ctx, shared_ptr<RequestSipEvent> &ev);
	bool processSipInfo(TranscodedCall *c, shared_ptr<RequestSipEvent> &ev);
	void onTimer();
	static void sOnTimer(void *unused, su_timer_t *t, void *zis);
	bool canDoRateControl(sip_t *sip);
	bool hasSupportedCodec(const list<PayloadType *> &ioffer);
	void normalizePayloads(std::list<PayloadType *> &l);
	list<PayloadType *> orderList(const list<string> &config, const std::list<PayloadType *> &l);
	list<PayloadType *> mSupportedAudioPayloads;
	CallStore mCalls;
	su_timer_t *mTimer;
	list<string> mRcUserAgents;
	MSFactory *mFactory;
	CallContextParams mCallParams;
	bool mRemoveBandwidthsLimits;
#endif
	static ModuleInfo<Transcoder> sInfo;
};

ModuleInfo<Transcoder> Transcoder::sInfo(
	"Transcoder",
	"The purpose of the Transcoder module is to transparently transcode from one audio codec to another to make "
	"the communication possible between clients that do not share the same set of supported codecs. "
	"Concretely it adds all missing codecs into the INVITEs it receives, and adds codecs matching the original INVITE "
	"into the 200Ok. "
	"Rtp ports and addresses are masqueraded so that the streams can be processed by the proxy. "
	"The transcoding job is done in the background by the mediastreamer2 library, as consequence the set of "
	"supported codecs is exactly the the same as the codec set supported by mediastreamer2, including "
	"the possible plugins you may installed to extend mediastreamer2. "
	"WARNING: this module can conflict with the MediaRelay module as both are changin the SDP. "
	"Make sure to configure them with different to-domains or from-domains filter if you want to enable both of them.",
	ModuleInfoBase::ModuleOid::Transcoder);

#ifndef ENABLE_TRANSCODER
Transcoder::Transcoder(Agent *ag) : Module(ag) {
}
Transcoder::~Transcoder() {
}
void Transcoder::onLoad(const GenericStruct *mc) {
}
void Transcoder::onIdle() {
}
void Transcoder::onRequest(shared_ptr<RequestSipEvent> &ev) {
	LOGA("Transcoder support is not compiled");
}
void Transcoder::onResponse(shared_ptr<ResponseSipEvent> &ev) {
	LOGA("Transcoder support is not compiled");
}
#endif

void Transcoder::onDeclare(GenericStruct *mc) {
	/*we need to be disabled by default*/
	mc->get<ConfigBoolean>("enabled")->setDefault("false");
	ConfigItemDescriptor items[] = {
		{Integer, "jb-nom-size",
		 "Nominal size of RTP jitter buffer, in milliseconds. A value of 0 means no jitter buffer (packet processing).",
		 "0"},
		{StringList, "rc-user-agents",
		 "Whitespace separated list of user-agent strings for which audio rate control is performed.", ""},
		{StringList, "audio-codecs", "Whitespace seprated list of audio codecs, in order of preference. The "
									 "telephone-event codec is necessary for inband DTMF processing.",
		 "speex/8000 amr/8000 iLBC/8000 gsm/8000 pcmu/8000 pcma/8000 telephone-event/8000"},
		{Boolean, "remove-bw-limits", "Remove the bandwidth limitations from SDP offers and answers", "false"},
		{Boolean, "block-retransmissions",
		 "If true, retransmissions of INVITEs will be blocked. "
		 "The purpose of this option is to limit bandwidth usage and server load on reliable networks.",
		 "false"},
		config_item_end};
	mc->addChildrenValues(items);

	auto p = mc->createStatPair("count-calls", "Number of transcoded calls.");
#ifdef ENABLE_TRANSCODER
	mCalls.setCallStatCounters(p.first, p.second);
#endif
	(void)p;
}

#ifdef ENABLE_TRANSCODER
static list<PayloadType *> makeSupportedAudioPayloadList() {
	/* in mediastreamer2, we use normal_bitrate as an IP bitrate, not codec bitrate*/
	payload_type_silk_nb.normal_bitrate = 29000;
	payload_type_speex_nb.normal_bitrate = 32000;
	payload_type_speex_wb.normal_bitrate = 42000;
	payload_type_speex_nb.recv_fmtp = ms_strdup("vbr=on");
	payload_type_amr.recv_fmtp = ms_strdup("octet-align=1");

	payload_type_set_number(&payload_type_pcmu8000, 0);
	payload_type_set_number(&payload_type_pcma8000, 8);
	payload_type_set_number(&payload_type_gsm, 3);
	payload_type_set_number(&payload_type_speex_nb, -1);
	payload_type_set_number(&payload_type_speex_wb, -1);
	payload_type_set_number(&payload_type_amr, -1);
	payload_type_set_number(&payload_type_amrwb, -1);
	payload_type_set_number(&payload_type_ilbc, -1);
	payload_type_set_number(&payload_type_silk_nb, -1);
	payload_type_set_number(&payload_type_silk_mb, -1);
	payload_type_set_number(&payload_type_silk_wb, -1);
	payload_type_set_number(&payload_type_silk_swb, -1);
	payload_type_set_number(&payload_type_telephone_event, -1);

	list<PayloadType *> l;
	l.push_back(&payload_type_speex_nb);
	l.push_back(&payload_type_ilbc);
	l.push_back(&payload_type_amr);
	l.push_back(&payload_type_amrwb);
	l.push_back(&payload_type_gsm);
	l.push_back(&payload_type_pcmu8000);
	l.push_back(&payload_type_pcma8000);
	l.push_back(&payload_type_telephone_event);
	l.push_back(&payload_type_silk_nb);
	l.push_back(&payload_type_silk_mb);
	l.push_back(&payload_type_silk_wb);
	l.push_back(&payload_type_silk_swb);

	return l;
}

bool Transcoder::hasSupportedCodec(const std::list<PayloadType *> &ioffer) {
	for (auto e1 = ioffer.cbegin(); e1 != ioffer.cend(); ++e1) {
		PayloadType *p1 = *e1;
		for (auto e2 = mSupportedAudioPayloads.cbegin(); e2 != mSupportedAudioPayloads.cend(); ++e2) {
			PayloadType *p2 = *e2;
			if (strcasecmp(p1->mime_type, p2->mime_type) == 0 && p1->clock_rate == p2->clock_rate)
				return true;
		}
	}
	return false;
}

Transcoder::Transcoder(Agent *ag) : Module(ag), mSupportedAudioPayloads(), mTimer(0) {
	mFactory = ms_factory_new_with_voip();
}

Transcoder::~Transcoder() {
	if (mTimer)
		getAgent()->stopTimer(mTimer);
	if (mFactory){
		ms_factory_destroy(mFactory);
	}
}

list<PayloadType *> Transcoder::orderList(const list<string> &config, const list<PayloadType *> &l) {
	int err;
	int rate;
	list<PayloadType *> ret;
	list<string>::const_iterator cfg_it;

	for (cfg_it = config.begin(); cfg_it != config.end(); ++cfg_it) {
		char name[(*cfg_it).size() + 1];
		char *p;

		strcpy(name, (*cfg_it).c_str());
		p = strchr(name, '/');
		if (p) {
			*p = '\0';
			p++;
		} else
			LOGF("Error parsing audio codec list");

		err = sscanf(p, "%i", &rate);
		if (err != 1)
			LOGF("Error parsing audio codec list, missing rate information");
		for (auto it = l.cbegin(); it != l.cend(); ++it) {
			PayloadType *pt = *it;
			if (strcasecmp(pt->mime_type, name) == 0 && rate == pt->clock_rate) {
				if (ms_factory_codec_supported(mFactory, pt->mime_type) || strcmp("telephone-event", pt->mime_type) == 0) {
					ret.push_back(pt);
				} else {
					LOGE("Codec %s/%i is configured but is not supported (missing plugin ?)", name, rate);
				}
			}
		}
	}
	return ret;
}

void Transcoder::onLoad(const GenericStruct *mc) {
	mTimer = mAgent->createTimer(20, &sOnTimer, this);
	mCallParams.mJbNomSize = mc->get<ConfigInt>("jb-nom-size")->read();
	mRcUserAgents = mc->get<ConfigStringList>("rc-user-agents")->read();
	mRemoveBandwidthsLimits = mc->get<ConfigBoolean>("remove-bw-limits")->read();
	list<PayloadType *> l = makeSupportedAudioPayloadList();
	mSupportedAudioPayloads = orderList(mc->get<ConfigStringList>("audio-codecs")->read(), l);
}

void Transcoder::onIdle() {
	mCalls.dump();
	mCalls.removeAndDeleteInactives(180);
}

bool Transcoder::canDoRateControl(sip_t *sip) {
	if (sip->sip_user_agent != NULL && sip->sip_user_agent->g_string != NULL) {
		list<string>::const_iterator it;
		for (it = mRcUserAgents.begin(); it != mRcUserAgents.end(); ++it) {
			if (strstr(sip->sip_user_agent->g_string, (*it).c_str())) {
				LOGD("Audio rate control supported for %s", sip->sip_user_agent->g_string);
				return true;
			}
		}
	}
	return false;
}

bool Transcoder::processSipInfo(TranscodedCall *c, shared_ptr<RequestSipEvent> &ev) {
	const shared_ptr<MsgSip> &ms = ev->getMsgSip();
	sip_t *sip = ms->getSip();
	sip_payload_t *payload = sip->sip_payload;
	if (payload != NULL && payload->pl_data != NULL) {
		if (sip->sip_content_type != NULL && strcasecmp(sip->sip_content_type->c_subtype, "dtmf-relay") == 0) {
			c->playTone(sip);
			ev->reply(200, NULL, TAG_END());
			return true;
		}
	}
	return false;
}

static const PayloadType *findPt(const list<PayloadType *> &l, const char *mime, int rate) {
	for (auto it = l.cbegin(); it != l.cend(); ++it) {
		const PayloadType *pt = *it;
		if (pt->clock_rate == rate && strcasecmp(mime, pt->mime_type) == 0)
			return pt;
	}
	return NULL;
}

void Transcoder::normalizePayloads(std::list<PayloadType *> &l) {
	for (auto it = l.cbegin(); it != l.cend(); ++it) {
		PayloadType *pt = *it;
		if (pt->normal_bitrate == 0) {
			const PayloadType *refpt = findPt(mSupportedAudioPayloads, pt->mime_type, pt->clock_rate);
			if (refpt && refpt->normal_bitrate > 0) {
				ms_message("Using %s at bitrate %i", pt->mime_type, refpt->normal_bitrate);
				pt->normal_bitrate = refpt->normal_bitrate;
			}
		}
	}
}

static void removeBandwidths(sdp_session_t *sdp) {
	sdp_media_t *mline = sdp->sdp_media;
	while (mline != NULL) {
		mline->m_bandwidths = NULL;
		mline = mline->m_next;
	}
}

int Transcoder::handleOffer(TranscodedCall *c, shared_ptr<SipEvent> ev) {
	const shared_ptr<MsgSip> &ms = ev->getMsgSip();
	msg_t *msg = ms->getMsg();
	sip_t *sip = ms->getSip();
	shared_ptr<SdpModifier> m = SdpModifier::createFromSipMsg(ms->getHome(), ms->getSip(), "");

	if (m == NULL)
		return -1;

	list<PayloadType *> ioffer = m->readPayloads();

	if (hasSupportedCodec(ioffer)) {
		string fraddr;
		int frport;
		c->prepare(mCallParams);
		c->setInitialOffer(ioffer);

		m->getAudioIpPort(&fraddr, &frport);
// Force front side to bind and allocate a port immediately on the bind-address
// BIG FAT WARNING: call getAudioPort BEFORE the setRemoteAddr
// to get the local address bound correctly
#if ORTP_DEBUG_MODE
		int flport = c->getFrontSide()->getAudioPort();
#endif

		string fladdr = c->getFrontSide()->getLocalAddress();
		c->getFrontSide()->setRemoteAddr(fraddr.c_str(), frport);
#if ORTP_DEBUG_MODE
		LOGD("Front side %s:%i <-> %s:%i", fraddr.c_str(), frport, fladdr.c_str(), flport);
#endif

		int ptime = m->readPtime();
		if (ptime > 0) {
			c->getFrontSide()->setPtime(ptime);
			m->setPtime(0); // remove the ptime attribute
		}

		int blport = c->getBackSide()->getAudioPort();
		const short ipVersion = m->getAudioIpVersion();
		const char *publicIp = getAgent()->getPublicIp(ipVersion == 6).c_str();
		LOGD("Using public ip%s %s", ipVersion == 6 ? "v6" : "v4", publicIp);
		m->changeAudioIpPort(publicIp, blport);
		LOGD("Back side local port: %s:%i <-> ?", publicIp, blport);

		if (mRemoveBandwidthsLimits)
			removeBandwidths(m->mSession);

		m->replacePayloads(mSupportedAudioPayloads, c->getInitialOffer());
		m->update(msg, sip);

		if (canDoRateControl(sip)) {
			c->getFrontSide()->enableRc(true);
		}
		return 0;
	} else {
		LOGW("No support for any of the codec offered by client, doing bypass.");
		if (!ioffer.empty()) {
			for (auto it = ioffer.begin(); it != ioffer.cend(); ++it) {
				payload_type_destroy(*it);
			}
			ioffer.clear();
		}
	}
	return -1;
}

int Transcoder::processInvite(TranscodedCall *c, shared_ptr<RequestSipEvent> &ev) {
	const shared_ptr<MsgSip> &ms = ev->getMsgSip();
	int ret = 0;
	if (SdpModifier::hasSdp(ms->getSip())) {
		ret = handleOffer(c, ev);
	}
	if (ret == 0) {
		// be in the record-route
		addRecordRouteIncoming(ms->getHome(), getAgent(), ev);
		c->storeNewInvite(ms->getMsg());
	} else {
		ev->reply(415, "Unsupported codecs", TAG_END());
	}
	return ret;
}

void Transcoder::processAck(TranscodedCall *ctx, shared_ptr<RequestSipEvent> &ev) {
	LOGD("Processing ACK");
	auto ioffer = ctx->getInitialOffer();
	if (!ioffer.empty()) {
		LOGE("Processing ACK with SDP but no offer was made or processed.");
	} else {
		handleAnswer(ctx, ev);
	}
}

<<<<<<< HEAD
void Transcoder::onRequest(shared_ptr<RequestSipEvent> &ev){
=======
void Transcoder::onRequest(shared_ptr<RequestSipEvent> &ev) {
>>>>>>> 0ff1dcaa
	const shared_ptr<MsgSip> &ms = ev->getMsgSip();
	sip_t *sip = ms->getSip();

	if (sip->sip_request->rq_method == sip_method_invite) {
		ev->createIncomingTransaction();
		auto ot = ev->createOutgoingTransaction();
		auto c = make_shared<TranscodedCall>(mFactory, sip, getAgent()->getRtpBindIp());
		if (processInvite(c.get(), ev) == 0) {
			mCalls.store(c);
			ot->setProperty<TranscodedCall>(getModuleName(), c);
		} else {
			LOGD("Transcoder: couldn't process invite, stopping processing");
			return;
		}
	} else if (sip->sip_request->rq_method == sip_method_ack) {
		auto c = dynamic_pointer_cast<TranscodedCall>(mCalls.find(getAgent(), sip, true));
		if (c == NULL) {
			LOGD("Transcoder: couldn't find call context for ack");
			return;
		} else {
			processAck(c.get(), ev);
		}
	} else if (sip->sip_request->rq_method == sip_method_info) {
		auto c = dynamic_pointer_cast<TranscodedCall>(mCalls.find(getAgent(), sip, true));
		if (c == NULL) {
			LOGD("Transcoder: couldn't find call context for info");
			return;
		} else if (processSipInfo(c.get(), ev)) {
			/*stop the processing */
			return;
		}
	} else if (sip->sip_request->rq_method == sip_method_bye) {
		auto c = dynamic_pointer_cast<TranscodedCall>(mCalls.find(getAgent(), sip, true));
		if (c != NULL) {
			mCalls.remove(c);
		}
	} else {
		// all other requests go through
	}
}

int Transcoder::handleAnswer(TranscodedCall *ctx, shared_ptr<SipEvent> ev) {
	LOGD("Transcoder::handleAnswer");
	const shared_ptr<MsgSip> &ms = ev->getMsgSip();
	string addr;
	int port;
	shared_ptr<SdpModifier> m = SdpModifier::createFromSipMsg(ms->getHome(), ms->getSip());
	int ptime;

	if (m == NULL)
		return -1;
	if (ctx->isJoined())
		ctx->unjoin();

	m->getAudioIpPort(&addr, &port);
	ptime = m->readPtime();
	LOGD("Backside remote address: %s:%i", addr.c_str(), port);
	ctx->getBackSide()->setRemoteAddr(addr.c_str(), port);
	if (ptime > 0) {
		ctx->getBackSide()->setPtime(ptime);
		m->setPtime(0); // remove the ptime attribute
	}
	const short ipVersion = m->getAudioIpVersion();
	const char *publicIp = getAgent()->getPublicIp(ipVersion == 6).c_str();
	LOGD("Using public ip%s %s", ipVersion == 6 ? "v6" : "v4", publicIp);
	m->changeAudioIpPort(publicIp, ctx->getFrontSide()->getAudioPort());

	auto answer = m->readPayloads();
	if (answer.empty()) {
		LOGE("No payloads in 200Ok");
		return -1;
	}
	normalizePayloads(answer);
	ctx->getBackSide()->assignPayloads(answer);

	const auto ioffer = ctx->getInitialOffer();
	auto common = SdpModifier::findCommon(mSupportedAudioPayloads, ioffer, false);
	if (!common.empty()) {
		m->replacePayloads(common, {});
	}

	if (mRemoveBandwidthsLimits)
		removeBandwidths(m->mSession);

	m->update(ms->getMsg(), ms->getSip());

	normalizePayloads(common);
	ctx->getFrontSide()->assignPayloads(common);

	if (canDoRateControl(ms->getSip())) {
		ctx->getBackSide()->enableRc(true);
	}

	ctx->join(mTickerManager.chooseOne());
	return 0;
}

void Transcoder::process200OkforInvite(TranscodedCall *ctx, shared_ptr<ResponseSipEvent> &ev) {
	LOGD("Processing 200 Ok");
	if (SdpModifier::hasSdp((sip_t *)msg_object(ctx->getLastForwardedInvite()))) {
		handleAnswer(ctx, ev);
	} else {
		handleOffer(ctx, ev);
	}
}

static bool isEarlyMedia(sip_t *sip) {
	if (sip->sip_status->st_status == 180 || sip->sip_status->st_status == 183) {
		return SdpModifier::hasSdp(sip);
	}
	return false;
}

void Transcoder::onResponse(shared_ptr<ResponseSipEvent> &ev) {
	const shared_ptr<MsgSip> &ms = ev->getMsgSip();
	sip_t *sip = ms->getSip();
	msg_t *msg = ms->getMsg();

	if (sip->sip_cseq && sip->sip_cseq->cs_method == sip_method_invite) {
		if (mAgent->countUsInVia(sip->sip_via) > 1) {
			LOGD("We are more than 1 time in via headers,"
				 "wait until next time we receive this message for any processing");
			return;
		}

		fixAuthChallengeForSDP(ms->getHome(), msg, sip);

		auto transaction = dynamic_pointer_cast<OutgoingTransaction>(ev->getOutgoingAgent());
		if (transaction == NULL) {
			LOGD("No transaction found");
			return;
		}

		shared_ptr<TranscodedCall> c = transaction->getProperty<TranscodedCall>(getModuleName());
		if (c == NULL) {
			LOGD("No transcoded call context found");
			return;
		}

		if (sip->sip_status->st_status == 200 || isEarlyMedia(sip)) {
			// Remove all call contexts maching the sip message
			// Except the one from this outgoing transaction
			mCalls.findAndRemoveExcept(getAgent(), sip, c, true);
			process200OkforInvite(c.get(), ev);
		}
	}
}

void Transcoder::onTimer() {
	for (auto it = mCalls.getList().begin(); it != mCalls.getList().end(); ++it) {
		dynamic_pointer_cast<TranscodedCall>(*it)->doBgTasks();
	}
}

void Transcoder::sOnTimer(void *unused, su_timer_t *t, void *zis) {
	((Transcoder *)zis)->onTimer();
}

#endif<|MERGE_RESOLUTION|>--- conflicted
+++ resolved
@@ -419,11 +419,7 @@
 	}
 }
 
-<<<<<<< HEAD
-void Transcoder::onRequest(shared_ptr<RequestSipEvent> &ev){
-=======
 void Transcoder::onRequest(shared_ptr<RequestSipEvent> &ev) {
->>>>>>> 0ff1dcaa
 	const shared_ptr<MsgSip> &ms = ev->getMsgSip();
 	sip_t *sip = ms->getSip();
 
