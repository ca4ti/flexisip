--- conflicted
+++ resolved
@@ -24,24 +24,17 @@
 			module-registrar.cc \
 			module-mediarelay.cc \
 			module-auth.cc \
-<<<<<<< HEAD
 			authdb.hh authdb.cc authdb-odbc.cc authdb-file.cc \
 			module-loadbalancer.cc \
 			dos-protection.cc dos-protection.hh
 
 
-flexisip_LDADD=$(SOFIA_LIBS) $(MEDIASTREAMER_LIBS) $(ODBC_LIBS) $(HIREDIS_LIBS) $(PROTOBUF_LIBS)
-=======
-			auth-odbc.hh auth-odbc.cc \
-			module-loadbalancer.cc
 if BUILD_SNMP
-flexisip_SOURCES+=snmp-agent.cc \
-			mib/flexisipMIB.cc
+flexisip_SOURCES+=snmp-agent.cc
 INCLUDES=-Imib			
 endif
 
-flexisip_LDADD=$(SOFIA_LIBS) $(MEDIASTREAMER_LIBS) $(ODBC_LIBS) $(NETSNMPAGENT_LIBS) 
->>>>>>> ba270321
+flexisip_LDADD=$(SOFIA_LIBS) $(MEDIASTREAMER_LIBS) $(ODBC_LIBS) $(HIREDIS_LIBS) $(PROTOBUF_LIBS) $(NETSNMPAGENT_LIBS)
 
 AM_CXXFLAGS=$(SOFIA_CFLAGS) $(MEDIASTREAMER_CFLAGS) $(HIREDIS_CFLAGS) $(PROTOBUF_CFLAGS)  \
 			-DCONFIG_DIR=\"$(CONFIG_DIR)\"
