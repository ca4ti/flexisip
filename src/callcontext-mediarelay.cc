/*
    Flexisip, a flexible SIP proxy server with media capabilities.
    Copyright (C) 2010-2015  Belledonne Communications SARL, All rights reserved.

    This program is free software: you can redistribute it and/or modify
    it under the terms of the GNU Affero General Public License as
    published by the Free Software Foundation, either version 3 of the
    License, or (at your option) any later version.

    This program is distributed in the hope that it will be useful,
    but WITHOUT ANY WARRANTY; without even the implied warranty of
    MERCHANTABILITY or FITNESS FOR A PARTICULAR PURPOSE.  See the
    GNU Affero General Public License for more details.

    You should have received a copy of the GNU Affero General Public License
    along with this program.  If not, see <http://www.gnu.org/licenses/>.
*/

#include "callcontext-mediarelay.hh"
#include <memory>
#include <string>
#include "mediarelay.hh"
#include "h264iframefilter.hh"
#include "telephone-event-filter.hh"

using namespace std;


RelayedCall::RelayedCall(const shared_ptr<MediaRelayServer> &server, sip_t *sip) :
					CallContextBase(sip), mServer(server), mBandwidthThres(0) {
	LOGD("New RelayedCall %p", this);
	mDropTelephoneEvents=false;
	mIsEstablished=false;
	mHasSendRecvBack=false;
	mEarlyMediaRelayCount = 0;
}

/*Enable filtering of H264 Iframes for low bandwidth.*/
void RelayedCall::enableH264IFrameFiltering(int bandwidth_threshold, int decim, bool onlyIfLastProxy){
	mBandwidthThres=bandwidth_threshold;
	mDecim=decim;
	mH264DecimOnlyIfLastProxy=onlyIfLastProxy;
}

void RelayedCall::enableTelephoneEventDrooping(bool value){
	mDropTelephoneEvents=value;
}


void RelayedCall::initChannels(const shared_ptr<SdpModifier> &m, const string &tag, const string &trid, const std::pair<std::string,std::string> &frontRelayIps, const std::pair<std::string,std::string> &backRelayIps) {
	sdp_media_t *mline = m->mSession->sdp_media;
	int i = 0;
	for (i = 0; mline != NULL && i < sMaxSessions; mline = mline->m_next, ++i) {
		if (mline->m_port == 0) {
			//case of declined mline.
			continue;
		}
		if (i >= sMaxSessions) {
			LOGE("Max sessions per relayed call is reached.");
			return ;
		}
		shared_ptr<RelaySession> s = mSessions[i];
		if (s == NULL) {
			s = mServer->createSession(tag,frontRelayIps);
			mSessions[i] = s;
		}
		shared_ptr<RelayChannel> chan = s->getChannel("",trid);
		if (chan==NULL){
			/*this is a new outgoing branch to be established*/
			chan=s->createBranch(trid,backRelayIps);
		}
	}
}

MasqueradeContextPair RelayedCall::getMasqueradeContexts(int mline, const std::string &offererTag, 
							 const std::string & offeredTag, const std::string &trid){
	shared_ptr<RelaySession> s = mSessions[mline];
	if (s == NULL) {
		return MasqueradeContextPair(shared_ptr<SdpMasqueradeContext>(), shared_ptr<SdpMasqueradeContext>());
	}
	auto offerer = s->getChannel(offererTag, "");
	auto offered = s->getChannel(offeredTag, trid);
	return MasqueradeContextPair(static_pointer_cast<SdpMasqueradeContext>(offerer), static_pointer_cast<SdpMasqueradeContext>(offered));
}

bool RelayedCall::checkMediaValid() {
	for (int i=0; i < sMaxSessions; ++i) {
		shared_ptr<RelaySession> s=mSessions[i];
		if (s && !s->checkChannels()) return false;
	}
	return true;
}

/* Obtain the local address and port used for relaying */
std::pair<string,int> RelayedCall::getChannelSources(int mline, const std::string & partyTag, const std::string &trId){
	if (mline >= sMaxSessions) {
		return make_pair("",0);
	}
	shared_ptr<RelaySession> s = mSessions[mline];
	if (s != NULL) {
		shared_ptr<RelayChannel> chan=s->getChannel(partyTag,trId);
		if (chan==NULL) {
			LOGW("RelayedCall::getChannelSources(): no channel");
		}else return make_pair(chan->getLocalIp(),chan->getLocalPort());
	}
	return make_pair("",0);
}
	
/* Obtain destination (previously set by setChannelDestinations()*/
std::pair<string,int> RelayedCall::getChannelDestinations(int mline, const std::string & partyTag, const std::string &trId){
	if (mline >= sMaxSessions) {
		return make_pair("",0);
	}
	shared_ptr<RelaySession> s = mSessions[mline];
	if (s != NULL) {
		shared_ptr<RelayChannel> chan=s->getChannel(partyTag,trId);
		if (chan) return make_pair(chan->getRemoteIp(),chan->getRemotePort());
	}
	return make_pair("",0);
}


void RelayedCall::setChannelDestinations(const shared_ptr<SdpModifier> &m, int mline, const string &ip, int port, const string & partyTag, const string &trId, bool isEarlyMedia){
	if (mline >= sMaxSessions) {
		return;
	}
	RelayChannel::Dir dir=RelayChannel::SendRecv;
	/*The following code is to make sure than only one branch can send media to the caller,
		until the call is established.*/
	if (isEarlyMedia && mServer->mModule->mEarlyMediaRelaySingle && !mIsEstablished){
		if (mHasSendRecvBack) dir=RelayChannel::SendOnly;
		else {
			dir=RelayChannel::SendRecv;
			mHasSendRecvBack=true;
		}
	}
	
	shared_ptr<RelaySession> s = mSessions[mline];
	if (s != NULL) {
		shared_ptr<RelayChannel> chan=s->getChannel(partyTag,trId);
		if (chan==NULL) {
			LOGW("RelayedCall::setChannelDestinations(): no channel");
			return;
		}
		if(chan->getLocalPort()>0) {
			if (isEarlyMedia){
				int maxEarlyRelays = mServer->mModule->mMaxRelayedEarlyMedia;
<<<<<<< HEAD
				if (maxEarlyRelays != 0){
					if (ModuleToolbox::getCustomHeaderByName(m->mSip, "X-Target-Uris")){
						/*joker: we cannot be limited by the max number of early media streams.
						 This is to preserve the possibility for the remote proxy to 
						 distribute early media.
						 Finally, we wish that only adjacent clients are counted.
						 */
					}else if (s->getActiveBranchesCount() >= maxEarlyRelays) {
						LOGW("Maximum number of relayed early media streams reached for RelayedCall [%p]", this);
						dir = RelayChannel::Inactive;
					}
=======
				mEarlyMediaRelayCount++;
				if (maxEarlyRelays != 0 && mEarlyMediaRelayCount > maxEarlyRelays){
					LOGW("Maximum number of relayed early media streams reached for RelayedCall [%p]", this);
					dir = RelayChannel::Inactive;
>>>>>>> ebe93c53
				}
			}
			configureRelayChannel(chan,m->mSip,m->mSession,mline);
			chan->setRemoteAddr(ip, port,dir);
		}
	}
}

void RelayedCall::setEstablished(const string &trId){
	int i;
	mIsEstablished=true;
	for(i=0;i<sMaxSessions;++i){
		shared_ptr<RelaySession> s = mSessions[i];
		if (s){
			s->setEstablished(trId);
		}
	}
}

void RelayedCall::removeBranch(const string &trId) {
	int i;
	
	for(i=0;i<sMaxSessions;++i){
		shared_ptr<RelaySession> s = mSessions[i];
		if (s){
			s->removeBranch(trId);
		}
	}
}


bool RelayedCall::isInactive(time_t cur) {
	time_t maxtime = 0;
	shared_ptr<RelaySession> r;
	for (int i = 0; i < sMaxSessions; ++i) {
		time_t tmp;
		r = mSessions[i];
		if (r && ((tmp = r->getLastActivityTime()) > maxtime))
			maxtime = tmp;
	}
	if (cur - maxtime > 90){ // this value shall not be less than the time to establish a call.
		return true;
	}
	return false;
}

void RelayedCall::terminate(){
	int i;
	for (i = 0; i < sMaxSessions; ++i) {
		shared_ptr<RelaySession> s = mSessions[i];
		if (s) {
			s->unuse();
			mSessions[i].reset();
		}
	}
}

RelayedCall::~RelayedCall() {
	LOGD("Destroy RelayedCall %p", this);
	terminate();
}


#ifdef MEDIARELAY_SPECIFIC_FEATURES_ENABLED

static bool isTls(url_t *url){
	if (url->url_type==url_sips) return true;
	char transport[20]={0};
	if (url_param(url->url_params,"transport",transport,sizeof(transport)-1)>0 && strcasecmp(transport,"tls")==0)
		return true;
	return false;
}
#endif

static bool isLastProxy(Agent *ag, sip_t *sip){
	sip_record_route_t *rr=sip->sip_record_route;
	if (!rr) {
		LOGE("No record-route in response handled by media-relay, should never happen");
		return false;
	}
	if (ag->isUs(rr->r_url)){
		LOGD("We are last proxy of the call flow.");
		return true;
	}
	return false;
}

void RelayedCall::configureRelayChannel(shared_ptr<RelayChannel> ms, sip_t *sip, sdp_session_t *session, int mline_nr){
	sdp_media_t *mline;
	int i;
	for(i=0,mline=session->sdp_media;i<mline_nr;mline=mline->m_next,++i){
	}
	if (mBandwidthThres>0){
		if (mline->m_type==sdp_media_video){
			if (mline->m_rtpmaps && strcmp(mline->m_rtpmaps->rm_encoding,"H264")==0){
				sdp_bandwidth_t *b=session->sdp_bandwidths;
				if (b && ((int)b->b_value) <= (int)mBandwidthThres){
					bool enabled=false;
					if (sip->sip_request == NULL){
						//for responses, we want to activate the feature only if we are the last proxy.
						enabled= mH264DecimOnlyIfLastProxy ? isLastProxy(mServer->getAgent(),sip) : true;
					}else enabled=true;
					if (enabled) {
						LOGI("Enabling H264 filtering for channel %p",ms.get());
						ms->setFilter(make_shared<H264IFrameFilter>(mDecim));
					}
				}
			}
		}
	}
#ifdef MEDIARELAY_SPECIFIC_FEATURES_ENABLED
	if (mDropTelephoneEvents){
		//only telephone event coming from tls clients are dropped.
		if (mline->m_type==sdp_media_audio){
			if (sip->sip_contact==NULL || sip->sip_contact->m_url==NULL || isTls(sip->sip_contact->m_url)){
				sdp_rtpmap_t *rtpmap;
				for (rtpmap=mline->m_rtpmaps;rtpmap!=NULL;rtpmap=rtpmap->rm_next){
					if (strcasecmp(rtpmap->rm_encoding,"telephone-event")==0){
						LOGI("Enabling telephone-event filtering on payload type %i",rtpmap->rm_pt);
						ms->setFilter(make_shared<TelephoneEventFilter>((int)rtpmap->rm_pt));
					}
				}
			}
		}
	}
#endif
}
<|MERGE_RESOLUTION|>--- conflicted
+++ resolved
@@ -145,7 +145,6 @@
 		if(chan->getLocalPort()>0) {
 			if (isEarlyMedia){
 				int maxEarlyRelays = mServer->mModule->mMaxRelayedEarlyMedia;
-<<<<<<< HEAD
 				if (maxEarlyRelays != 0){
 					if (ModuleToolbox::getCustomHeaderByName(m->mSip, "X-Target-Uris")){
 						/*joker: we cannot be limited by the max number of early media streams.
@@ -157,12 +156,6 @@
 						LOGW("Maximum number of relayed early media streams reached for RelayedCall [%p]", this);
 						dir = RelayChannel::Inactive;
 					}
-=======
-				mEarlyMediaRelayCount++;
-				if (maxEarlyRelays != 0 && mEarlyMediaRelayCount > maxEarlyRelays){
-					LOGW("Maximum number of relayed early media streams reached for RelayedCall [%p]", this);
-					dir = RelayChannel::Inactive;
->>>>>>> ebe93c53
 				}
 			}
 			configureRelayChannel(chan,m->mSip,m->mSession,mline);
