--- conflicted
+++ resolved
@@ -61,19 +61,11 @@
 	void onUnload() {
 	}
 
-<<<<<<< HEAD
-	void onRequest(shared_ptr<RequestSipEvent> &ev){
-		ev->reply(SIP_302_MOVED_TEMPORARILY, SIPTAG_CONTACT(sip_contact_dup(&mHome, mContact)),
-				  SIPTAG_SERVER_STR(getAgent()->getServerString()), TAG_END());
-	}
-	void onResponse(std::shared_ptr<ResponseSipEvent> &ev){};
-=======
 	void onRequest(shared_ptr<RequestSipEvent> &ev) {
 		ev->reply(SIP_302_MOVED_TEMPORARILY, SIPTAG_CONTACT(sip_contact_dup(&mHome, mContact)),
 				  SIPTAG_SERVER_STR(getAgent()->getServerString()), TAG_END());
 	}
 	void onResponse(std::shared_ptr<ResponseSipEvent> &ev) {};
->>>>>>> 0ff1dcaa
 
   public:
 	ModuleRedirect(Agent *ag) : Module(ag) {
