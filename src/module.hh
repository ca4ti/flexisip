--- conflicted
+++ resolved
@@ -96,11 +96,8 @@
 		void load(Agent *agent);
 		void processRequest(std::shared_ptr<SipEvent> &ev);
 		void processResponse(std::shared_ptr<SipEvent> &ev);
-<<<<<<< HEAD
+		void processTransactionEvent(const std::shared_ptr<Transaction> &transaction, Transaction::Event event);
 		StatCounter64 &findStat(const std::string &statName) const;
-=======
-		void processTransactionEvent(const std::shared_ptr<Transaction> &transaction, Transaction::Event event);
->>>>>>> c811291e
 		void idle();
 	protected:
 		virtual void onDeclare(GenericStruct *root){
