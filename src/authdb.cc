--- conflicted
+++ resolved
@@ -39,11 +39,7 @@
 		if (listener) listener->onResult(PASSWORD_FOUND, "user@domain.com");
 	}
 	virtual void getPasswordFromBackend(const string &id, const string &domain,
-<<<<<<< HEAD
 										const string &authid, AuthDbListener *listener, AuthDbListener *listener_ref) {
-=======
-										const string &authid, AuthDbListener *listener) {
->>>>>>> ca787744
 		if (listener) listener->onResult(PASSWORD_FOUND, "fixed");
 	}
 	static void declareConfig(GenericStruct *mc){};
@@ -103,23 +99,13 @@
 	return key.str();
 }
 
-<<<<<<< HEAD
 AuthDbBackend::CacheResult AuthDbBackend::getCachedPassword(const string &key, const string &domain, vector<passwd_algo_t> &pass) {
-=======
-AuthDbBackend::CacheResult AuthDbBackend::getCachedPassword(const string &key, const string &domain, passwd_algo_t &pass) {
->>>>>>> ca787744
 	time_t now = getCurrentTime();
 	auto &passwords = mCachedPasswords[domain];
 	unique_lock<mutex> lck(mCachedPasswordMutex);
 	auto it = passwords.find(key);
 	if (it != passwords.end()) {
-<<<<<<< HEAD
 		pass = it->second.pass;
-=======
-		pass.pass.assign(it->second.pass.pass);
-		pass.passmd5.assign(it->second.pass.passmd5);
-		pass.passsha256.assign(it->second.pass.passsha256);
->>>>>>> ca787744
 		if (now < it->second.expire_date) {
 			return VALID_PASS_FOUND;
 		} else {
@@ -134,11 +120,7 @@
 	mCachedPasswords.clear();
 }
 
-<<<<<<< HEAD
 bool AuthDbBackend::cachePassword(const string &key, const string &domain, const vector<passwd_algo_t> &pass, int expires) {
-=======
-bool AuthDbBackend::cachePassword(const string &key, const string &domain, const passwd_algo_t &pass, int expires) {
->>>>>>> ca787744
 	time_t now = getCurrentTime();
 	map<string, CachedPassword> &passwords = mCachedPasswords[domain];
 	unique_lock<mutex> lck(mCachedPasswordMutex);
@@ -169,17 +151,10 @@
 }
 
 void AuthDbBackend::getPassword(const string &user, const string &host, const string &auth_username,
-<<<<<<< HEAD
 								AuthDbListener *listener) {
 	// Check for usable cached password
 	string key(createPasswordKey(user, auth_username));
 	vector<passwd_algo_t> pass;
-=======
-                                AuthDbListener *listener) {
-	// Check for usable cached password
-	string key(createPasswordKey(user, auth_username));
-	passwd_algo_t pass;
->>>>>>> ca787744
 	switch (getCachedPassword(key, host, pass)) {
 		case VALID_PASS_FOUND:
 			if (listener) listener->onResult(AuthDbResult::PASSWORD_FOUND, pass);
@@ -194,7 +169,6 @@
 	}
 
 	// if we reach here, password wasn't cached: we have to grab the password from the actual backend
-<<<<<<< HEAD
 	getPasswordFromBackend(user, host, auth_username, listener, NULL);
 }
 
@@ -208,29 +182,6 @@
 		case VALID_PASS_FOUND:
 			if (listener) listener->onResult(AuthDbResult::PASSWORD_FOUND, pass);
 			if (listener_ref) listener_ref->finishVerifyAlgos(pass);
-=======
-	getPasswordFromBackend(user, host, auth_username, listener);
-}
-
-void AuthDbBackend::getPasswordForAlgo(const string &user, const string &host, const string &auth_username,
-                                       AuthDbListener *listener, list<string> &algorithms) {
-	// Check for usable cached password
-	string key(createPasswordKey(user, auth_username));
-	passwd_algo_t pass;
-	switch (getCachedPassword(key, host, pass)) {
-		case VALID_PASS_FOUND:
-			if (listener) listener->onResult(AuthDbResult::PASSWORD_FOUND, pass);
-			else if (pass.pass == "") {
-				for (auto it = algorithms.begin(); it != algorithms.end();) {
-					if (((*it == "MD5") && (pass.passmd5 == "")) || ((*it == "SHA-256") && (pass.passsha256 == "")))
-						it = algorithms.erase(it);
-					else
-						it++;
-				}
-				if (algorithms.empty())
-					SLOGE << "There is no password for the given algorithms";
-			}
->>>>>>> ca787744
 			return;
 		case EXPIRED_PASS_FOUND:
 			// Might check here if connection is failing
@@ -242,19 +193,11 @@
 	}
 
 	// if we reach here, password wasn't cached: we have to grab the password from the actual backend
-<<<<<<< HEAD
 	getPasswordFromBackend(user, host, auth_username, listener, listener_ref);
 }
 
 void AuthDbBackend::createCachedAccount(const string &user, const string &host, const string &auth_username, const vector<passwd_algo_t> &password,
 										int expires, const string & phone_alias) {
-=======
-	getPasswordFromBackend(user, host, auth_username, listener);
-}
-
-void AuthDbBackend::createCachedAccount(const string &user, const string &host, const string &auth_username, const passwd_algo_t &password,
-                                        int expires, const string &phone_alias) {
->>>>>>> ca787744
 	if (!user.empty() && !host.empty()) {
 		string key = createPasswordKey(user, auth_username);
 		cachePassword(key, host, password, expires);
@@ -262,7 +205,6 @@
 	}
 }
 
-<<<<<<< HEAD
 string AuthDbBackend::syncSha256(const char* input,size_t size){
 	uint8_t a1buf[size];
 	size_t di;
@@ -306,41 +248,6 @@
 	sha256.algo = "SHA-256";
 	pass.push_back(sha256);
 
-=======
-string AuthDbBackend::syncSha256(const char *input, size_t size) {
-	uint8_t a1buf[size];
-	size_t di;
-	char out[size * 2 + 1];
-	bctbx_sha256((const unsigned char *)input, strlen(input), size, a1buf);
-	for (di = 0; di < size; ++di)
-		sprintf(out + di * 2, "%02x", a1buf[di]);
-	out[size * 2] = '\0';
-	return out;
-}
-
-string AuthDbBackend::syncMd5(const char *input, size_t size) {
-	uint8_t a1buf[size];
-	size_t di;
-	char out[size * 2 + 1];
-	bctbx_md5((const unsigned char *)input, strlen(input), a1buf);
-	for (di = 0; di < size; ++di)
-		sprintf(out + di * 2, "%02x", a1buf[di]);
-	out[size * 2] = '\0';
-	return out;
-}
-
-void AuthDbBackend::createAccount(const string &user, const string &host, const string &auth_username, const string &password,
-                                  int expires, const string &phone_alias) {
-	// Password here is in mod clrtxt. Calcul passmd5 and passsha256 before createCachedAccount.
-	passwd_algo_t pass;
-	pass.pass = password;
-	if (pass.pass != "") {
-		string input;
-		input = user + ":" + host + ":" + pass.pass;
-		pass.passmd5 = syncMd5(input.c_str(), 16);
-		pass.passsha256 = syncSha256(input.c_str(), 32);
-	}
->>>>>>> ca787744
 	createCachedAccount(user, host, auth_username, pass, expires, phone_alias);
 }
 
