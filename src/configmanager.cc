--- conflicted
+++ resolved
@@ -560,11 +560,7 @@
 	: ConfigValue(name, Boolean, help, default_value, oid_index) {
 }
 
-<<<<<<< HEAD
-bool ConfigBoolean::parse(const string &value){
-=======
 bool ConfigBoolean::parse(const string &value) {
->>>>>>> 0ff1dcaa
 	if (value == "true" || value == "1")
 		return true;
 	else if (value == "false" || value == "0")
