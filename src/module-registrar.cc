--- conflicted
+++ resolved
@@ -476,18 +476,6 @@
 	}
 
 	for (sip_contact_t *contact = modified_contacts; contact!=NULL ; contact=contact->m_next) {
-<<<<<<< HEAD
-		if(sip->sip_request->rq_method == sip_method_register && code == 200
-		   && contact && url_has_param(contact->m_url, "gr")) {
-			string gruu;
-			char *buffer = new char[255];
-			isize_t result = url_param(contact->m_url->url_params, "gr", buffer, 255);
-			if (result > 0) {
-				su_home_t *home = ev->getHome();
-				stringstream stream;
-				gruu = string(buffer);
-				contact->m_url->url_params = url_strip_param_string((char *)contact->m_url->url_params,"gr");
-=======
 		if(sip->sip_request->rq_method == sip_method_register && code == 200 && contact) {
 			if (url_has_param(contact->m_url, "gr")) {
 				string gruu;
@@ -504,7 +492,6 @@
 				delete[] buffer;
 			}
 			if (url_has_param(contact->m_url, "regid")) {
->>>>>>> ca787744
 				contact->m_url->url_params = url_strip_param_string((char *)contact->m_url->url_params,"regid");
 			}
 		}
