/*
 Flexisip, a flexible SIP proxy server with media capabilities.
 Copyright (C) 2010  Belledonne Communications SARL.

 This program is free software: you can redistribute it and/or modify
 it under the terms of the GNU Affero General Public License as
 published by the Free Software Foundation, either version 3 of the
 License, or (at your option) any later version.

 This program is distributed in the hope that it will be useful,
 but WITHOUT ANY WARRANTY; without even the implied warranty of
 MERCHANTABILITY or FITNESS FOR A PARTICULAR PURPOSE.  See the
 GNU Affero General Public License for more details.

 You should have received a copy of the GNU Affero General Public License
 along with this program.  If not, see <http://www.gnu.org/licenses/>.
 */

#include "module.hh"
#include "agent.hh"
#include "mediarelay.hh"
#include "callstore.hh"
#include "sdp-modifier.hh"
#include "transaction.hh"

#include <vector>
#include <algorithm>

using namespace ::std;

const static char* countInvitesStr = "count-invites";
const static char* countInvitesFinishedStr = "count-invites-finished";

class RelayedCall;

<<<<<<< HEAD
class MediaRelay : public Module, protected ModuleToolbox{
	public:
		MediaRelay(Agent *ag);
		~MediaRelay();
		virtual void onLoad(Agent *ag, const GenericStruct * modconf);
		virtual void onRequest(std::shared_ptr<SipEvent> &ev);
		virtual void onResponse(std::shared_ptr<SipEvent> &ev);
		virtual void onIdle();
	protected:
		virtual void onDeclare(GenericStruct * module_config){
			ConfigItemDescriptor configs[]={
				{	String		,	"nortpproxy"		,	"SDP attribute set by the first proxy to forbid subsequent proxies to provide relay.",		"nortpproxy"	},
				config_item_end
			};
			module_config->addChildrenValues(configs);

			StatItemDescriptor stats[] = {
				{	Counter64,	countInvitesStr, "Number of calls."},
				{	Counter64,	countInvitesFinishedStr, "Number of calls finished."},
				stat_item_end };
			module_config->addChildrenValues(stats);
		}
	private:
		bool processNewInvite(RelayedCall *c, msg_t *msg, sip_t *sip);
		void process200OkforInvite(RelayedCall *ctx, msg_t *msg, sip_t *sip);
		CallStore *mCalls;
		MediaRelayServer *mServer;
		std::string mSdpMangledParam;
		static ModuleInfo <MediaRelay> sInfo;
=======
class MediaRelay: public Module, protected ModuleToolbox {
public:
	MediaRelay(Agent *ag);
	~MediaRelay();
	virtual void onLoad(Agent *ag, const ConfigStruct * modconf);
	virtual void onRequest(shared_ptr<SipEvent> &ev);
	virtual void onResponse(shared_ptr<SipEvent> &ev);
	virtual void onTransactionEvent(const std::shared_ptr<Transaction> &transaction, Transaction::Event event);
	virtual void onIdle();
protected:
	virtual void onDeclare(ConfigStruct * module_config) {
		ConfigItemDescriptor items[] = { { String, "nortpproxy", "SDP attribute set by the first proxy to forbid subsequent proxies to provide relay.", "nortpproxy" }, config_item_end };
		module_config->addChildrenValues(items);
	}
private:
	bool processNewInvite(const shared_ptr<RelayedCall> &c, const std::shared_ptr<OutgoingTransaction>& transaction, const shared_ptr<MsgSip> &msgSip);
	void process200OkforInvite(const shared_ptr<RelayedCall> &c, const std::shared_ptr<OutgoingTransaction>& transaction, const shared_ptr<MsgSip> &msgSip);
	CallStore *mCalls;
	MediaRelayServer *mServer;
	string mSdpMangledParam;
	static ModuleInfo<MediaRelay> sInfo;
>>>>>>> c811291e
};

class RelayedCall: public CallContextBase {
	class RelaySessionTransaction {
	public:
		RelaySessionTransaction() :
				mRelaySession(NULL) {

		}

		RelaySession *mRelaySession;
		map<shared_ptr<Transaction>, shared_ptr<MediaSource>> mTransactions;
	};
public:
	static const int sMaxSessions = 4;
	RelayedCall(MediaRelayServer *server, sip_t *sip) :
			CallContextBase(sip), mServer(server) {
		LOGD("New RelayedCall %p", this);
	}

	/*this function is called to masquerade the SDP, for each mline*/
	void newMedia(int mline, string *ip, int *port) {
		if (mline >= sMaxSessions) {
			LOGE("Max sessions per relayed call is reached.");
			return;
		}
		RelaySession *s = mSessions[mline].mRelaySession;
		if (s == NULL) {
			s = mServer->createSession();
			mSessions[mline].mRelaySession = s;
			s->addFront()->set(*ip, *port);
		}

	}

	void backwardTranslate(int mline, string *ip, int *port) {
		if (mline >= sMaxSessions) {
			return;
		}
		RelaySession *s = mSessions[mline].mRelaySession;
		if (s != NULL) {
			*port = s->getFronts().front()->getRelayPort();
			*ip = s->getPublicIp();
		}
	}

	void forwardTranslate(int mline, string *ip, int *port, const std::shared_ptr<Transaction> &transaction) {
		if (mline >= sMaxSessions) {
			return;
		}
		RelaySession *s = mSessions[mline].mRelaySession;
		if (s != NULL) {
			auto it = mSessions[mline].mTransactions.find(transaction);
			if (it != mSessions[mline].mTransactions.end()) {
				*port = it->second->getRelayPort();
			} else {
				LOGE("Can't find transaction %p", transaction.get());
			}
			*ip = s->getPublicIp();
		}
	}

	void addBack(int mline, string *ip, int *port, const std::shared_ptr<Transaction> &transaction) {
		if (mline >= sMaxSessions) {
			return;
		}
		RelaySession *s = mSessions[mline].mRelaySession;
		if (s != NULL) {
			mSessions[mline].mTransactions.insert(pair<shared_ptr<Transaction>, shared_ptr<MediaSource>>(transaction, s->addBack()));

			s->setType((mSessions[mline].mTransactions.size() > 1) ? RelaySession::FrontToBack : RelaySession::All);
		}
	}

	void setBack(int mline, string *ip, int *port, const std::shared_ptr<Transaction> &transaction) {
		if (mline >= sMaxSessions) {
			return;
		}
		RelaySession *s = mSessions[mline].mRelaySession;
		if (s != NULL) {
			auto it = mSessions[mline].mTransactions.find(transaction);
			if (it != mSessions[mline].mTransactions.end()) {
				std::shared_ptr<MediaSource> ms = it->second;
				ms->set(*ip, *port);
			} else {
				LOGE("Can't find transaction %p", transaction.get());
			}
		}
	}

	void removeBack(const std::shared_ptr<Transaction> transaction) {
		for (int mline = 0; mline < sMaxSessions; ++mline) {
			RelaySession *s = mSessions[mline].mRelaySession;
			if (s != NULL) {
				auto it = mSessions[mline].mTransactions.find(transaction);
				if (it != mSessions[mline].mTransactions.end()) {
					std::shared_ptr<MediaSource> ms = it->second;
					s->removeBack(ms);
					s->setType((mSessions[mline].mTransactions.size() > 1) ? RelaySession::FrontToBack : RelaySession::All);
				} else {
					LOGE("Can't find transaction %p", transaction.get());
				}
			}
		}
	}

	void cleanTransaction(const std::shared_ptr<Transaction> transaction) {
		for (int mline = 0; mline < sMaxSessions; ++mline) {
			RelaySession *s = mSessions[mline].mRelaySession;
			if (s != NULL) {
				auto it = mSessions[mline].mTransactions.find(transaction);
				if (it != mSessions[mline].mTransactions.end()) {
					mSessions[mline].mTransactions.erase(it);
				} else {
					LOGE("Can't find transaction %p", transaction.get());
				}
			}
		}
	}

	void update() {
		mServer->update();
	}

	bool isInactive(time_t cur) {
		time_t maxtime = 0;
		RelaySession *r;
		for (int i = 0; i < sMaxSessions; ++i) {
			time_t tmp;
			r = mSessions[i].mRelaySession;
			if (r && ((tmp = r->getLastActivityTime()) > maxtime))
				maxtime = tmp;
		}
		if (cur - maxtime > 30)
			return true;
		return false;
	}

	~RelayedCall() {
		LOGD("Destroy RelayedCall %p", this);
		int i;
		for (i = 0; i < sMaxSessions; ++i) {
			RelaySession *s = mSessions[i].mRelaySession;
			if (s) {
				s->unuse();
			}
		}
	}

private:
	RelaySessionTransaction mSessions[sMaxSessions];
	MediaRelayServer *mServer;
};

static bool isEarlyMedia(sip_t *sip) {
	if (sip->sip_status->st_status == 180 || sip->sip_status->st_status == 183) {
		sip_payload_t *payload = sip->sip_payload;
		//TODO: should check if it is application/sdp
		return payload != NULL;
	}
	return false;
}

ModuleInfo<MediaRelay> MediaRelay::sInfo("MediaRelay", "The MediaRelay module masquerades SDP message so that all RTP and RTCP streams go through the proxy. "
		"The RTP and RTCP streams are then routed so that each client receives the stream of the other. "
		"MediaRelay makes sure that RTP is ALWAYS established, even with uncooperative firewalls.");

MediaRelay::MediaRelay(Agent *ag) :
		Module(ag), mServer(0) {
}

MediaRelay::~MediaRelay() {
	if (mCalls)
		delete mCalls;
	if (mServer)
		delete mServer;
}

<<<<<<< HEAD
void MediaRelay::onLoad(Agent *ag, const GenericStruct * modconf){
	mCalls=new CallStore();
	mCalls->setInviteStatCounters(&findStat(countInvitesStr), &findStat(countInvitesFinishedStr));
	mServer=new MediaRelayServer(ag->getBindIp(),ag->getPublicIp());
	mSdpMangledParam=modconf->get<ConfigString>("nortpproxy")->read();
=======
void MediaRelay::onLoad(Agent *ag, const ConfigStruct * modconf) {
	mCalls = new CallStore();
	mServer = new MediaRelayServer(ag->getBindIp(), ag->getPublicIp());
	mSdpMangledParam = modconf->get<ConfigString>("nortpproxy")->read();
>>>>>>> c811291e
}

bool MediaRelay::processNewInvite(const shared_ptr<RelayedCall> &c, const std::shared_ptr<OutgoingTransaction>& transaction, const shared_ptr<MsgSip> &msgSip) {
	sip_t *sip = msgSip->getSip();
	msg_t *msg = msgSip->getMsg();

	if (sip->sip_from == NULL || sip->sip_from->a_tag == NULL) {
		LOGW("No tag in from !");
		return false;
	}
	SdpModifier *m = SdpModifier::createFromSipMsg(c->getHome(), sip);
	if (m->hasAttribute(mSdpMangledParam.c_str())) {
		LOGD("Invite is already relayed");
		delete m;
		return false;
	}
	if (m) {
		// Create Media
		m->iterate(bind(&RelayedCall::newMedia, c, placeholders::_1, placeholders::_2, placeholders::_3));

		// Add back
		m->iterate(bind(&RelayedCall::addBack, c, placeholders::_1, placeholders::_2, placeholders::_3, ref(transaction)));

		// Translate
		m->iterate(bind(&RelayedCall::forwardTranslate, c, placeholders::_1, placeholders::_2, placeholders::_3, ref(transaction)));

		m->addAttribute(mSdpMangledParam.c_str(), "yes");
		m->update(msg, sip);
		c->update();

		//be in the record-route
		addRecordRoute(c->getHome(), getAgent(), msg, sip);
		delete m;
	}
	return true;
}

void MediaRelay::onRequest(shared_ptr<SipEvent> &ev) {
	const shared_ptr<MsgSip> &ms = ev->getMsgSip();
	sip_t *sip = ms->getSip();

	shared_ptr<RelayedCall> c;

	if (sip->sip_request->rq_method == sip_method_invite) {
		ev->createIncomingTransaction();
		shared_ptr<OutgoingTransaction> ot = ev->createOutgoingTransaction();
		if ((c = dynamic_pointer_cast<RelayedCall>(mCalls->find(getAgent(), sip, true))) == NULL) {
			c = make_shared<RelayedCall>(mServer, sip);
			if (processNewInvite(c, ot, ev->getMsgSip())) {
				mCalls->store(c);
				ot->setProperty<RelayedCall>(MediaRelay::sInfo.getModuleName(), c);
			}
		} else {
			processNewInvite(c, ot, ev->getMsgSip());
			ot->setProperty(getModuleName(), c);
		}
	} else if (sip->sip_request->rq_method == sip_method_bye) {
		if ((c = dynamic_pointer_cast<RelayedCall>(mCalls->find(getAgent(), sip, true))) != NULL) {
			mCalls->remove(c);
		}
	} else if (sip->sip_request->rq_method == sip_method_cancel) {
		if ((c = dynamic_pointer_cast<RelayedCall>(mCalls->find(getAgent(), sip, true))) != NULL) {
			mCalls->remove(c);
		}
	}
}

void MediaRelay::process200OkforInvite(const shared_ptr<RelayedCall> &c, const std::shared_ptr<OutgoingTransaction>& transaction, const shared_ptr<MsgSip> &msgSip) {
	sip_t *sip = msgSip->getSip();
	msg_t *msg = msgSip->getMsg();
	LOGD("Processing 200 Ok");

	if (sip->sip_to == NULL || sip->sip_to->a_tag == NULL) {
		LOGW("No tag in answer");
		return;
	}
	SdpModifier *m = SdpModifier::createFromSipMsg(c->getHome(), sip);
	if (m == NULL)
		return;

	m->iterate(bind(&RelayedCall::setBack, c, placeholders::_1, placeholders::_2, placeholders::_3, ref(transaction)));
	m->iterate(bind(&RelayedCall::backwardTranslate, c, placeholders::_1, placeholders::_2, placeholders::_3));
	m->update(msg, sip);

	delete m;
}

void MediaRelay::onResponse(shared_ptr<SipEvent> &ev) {
	shared_ptr<MsgSip> ms = ev->getMsgSip();
	sip_t *sip = ms->getSip();
	msg_t *msg = ms->getMsg();

	// Handle SipEvent associated with a Stateful transaction
	std::shared_ptr<OutgoingTransaction> transaction = dynamic_pointer_cast<OutgoingTransaction>(ev->getOutgoingAgent());
	if (transaction != NULL) {
		shared_ptr<RelayedCall> ptr = transaction->getProperty<RelayedCall>(getModuleName());
		if (ptr != NULL) {
			if (sip->sip_cseq && sip->sip_cseq->cs_method == sip_method_invite) {
				fixAuthChallengeForSDP(ms->getHome(), msg, sip);
				if (sip->sip_status->st_status == 200 || isEarlyMedia(sip)) {
					process200OkforInvite(ptr, transaction, ev->getMsgSip());
				} else if (sip->sip_status->st_status == 487) {
					ptr->removeBack(transaction);
				}
			}
			return;
		}
	}
}

void MediaRelay::onTransactionEvent(const std::shared_ptr<Transaction> &transaction, Transaction::Event event) {
	shared_ptr<RelayedCall> ptr = transaction->getProperty<RelayedCall>(getModuleName());
	if (ptr != NULL) {
		std::shared_ptr<OutgoingTransaction> ot = dynamic_pointer_cast<OutgoingTransaction>(transaction);
		if (ot != NULL) {
			switch (event) {
			case Transaction::Destroy:
				ptr->cleanTransaction(transaction); //Free transaction reference
				break;

			default:
				break;
			}
		}
	}
}

void MediaRelay::onIdle() {
	mCalls->dump();
	mCalls->removeAndDeleteInactives();
}<|MERGE_RESOLUTION|>--- conflicted
+++ resolved
@@ -33,50 +33,25 @@
 
 class RelayedCall;
 
-<<<<<<< HEAD
-class MediaRelay : public Module, protected ModuleToolbox{
-	public:
-		MediaRelay(Agent *ag);
-		~MediaRelay();
-		virtual void onLoad(Agent *ag, const GenericStruct * modconf);
-		virtual void onRequest(std::shared_ptr<SipEvent> &ev);
-		virtual void onResponse(std::shared_ptr<SipEvent> &ev);
-		virtual void onIdle();
-	protected:
-		virtual void onDeclare(GenericStruct * module_config){
-			ConfigItemDescriptor configs[]={
-				{	String		,	"nortpproxy"		,	"SDP attribute set by the first proxy to forbid subsequent proxies to provide relay.",		"nortpproxy"	},
-				config_item_end
-			};
-			module_config->addChildrenValues(configs);
-
-			StatItemDescriptor stats[] = {
-				{	Counter64,	countInvitesStr, "Number of calls."},
-				{	Counter64,	countInvitesFinishedStr, "Number of calls finished."},
-				stat_item_end };
-			module_config->addChildrenValues(stats);
-		}
-	private:
-		bool processNewInvite(RelayedCall *c, msg_t *msg, sip_t *sip);
-		void process200OkforInvite(RelayedCall *ctx, msg_t *msg, sip_t *sip);
-		CallStore *mCalls;
-		MediaRelayServer *mServer;
-		std::string mSdpMangledParam;
-		static ModuleInfo <MediaRelay> sInfo;
-=======
 class MediaRelay: public Module, protected ModuleToolbox {
 public:
 	MediaRelay(Agent *ag);
 	~MediaRelay();
-	virtual void onLoad(Agent *ag, const ConfigStruct * modconf);
+	virtual void onLoad(Agent *ag, const GenericStruct * modconf);
 	virtual void onRequest(shared_ptr<SipEvent> &ev);
 	virtual void onResponse(shared_ptr<SipEvent> &ev);
 	virtual void onTransactionEvent(const std::shared_ptr<Transaction> &transaction, Transaction::Event event);
 	virtual void onIdle();
 protected:
-	virtual void onDeclare(ConfigStruct * module_config) {
+	virtual void onDeclare(GenericStruct * module_config) {
 		ConfigItemDescriptor items[] = { { String, "nortpproxy", "SDP attribute set by the first proxy to forbid subsequent proxies to provide relay.", "nortpproxy" }, config_item_end };
 		module_config->addChildrenValues(items);
+
+		StatItemDescriptor stats[] = {
+			{	Counter64,	countInvitesStr, "Number of calls."},
+			{	Counter64,	countInvitesFinishedStr, "Number of calls finished."},
+			stat_item_end };
+		module_config->addChildrenValues(stats);
 	}
 private:
 	bool processNewInvite(const shared_ptr<RelayedCall> &c, const std::shared_ptr<OutgoingTransaction>& transaction, const shared_ptr<MsgSip> &msgSip);
@@ -85,7 +60,6 @@
 	MediaRelayServer *mServer;
 	string mSdpMangledParam;
 	static ModuleInfo<MediaRelay> sInfo;
->>>>>>> c811291e
 };
 
 class RelayedCall: public CallContextBase {
@@ -264,18 +238,10 @@
 		delete mServer;
 }
 
-<<<<<<< HEAD
-void MediaRelay::onLoad(Agent *ag, const GenericStruct * modconf){
-	mCalls=new CallStore();
-	mCalls->setInviteStatCounters(&findStat(countInvitesStr), &findStat(countInvitesFinishedStr));
-	mServer=new MediaRelayServer(ag->getBindIp(),ag->getPublicIp());
-	mSdpMangledParam=modconf->get<ConfigString>("nortpproxy")->read();
-=======
-void MediaRelay::onLoad(Agent *ag, const ConfigStruct * modconf) {
+void MediaRelay::onLoad(Agent *ag, const GenericStruct * modconf) {
 	mCalls = new CallStore();
 	mServer = new MediaRelayServer(ag->getBindIp(), ag->getPublicIp());
 	mSdpMangledParam = modconf->get<ConfigString>("nortpproxy")->read();
->>>>>>> c811291e
 }
 
 bool MediaRelay::processNewInvite(const shared_ptr<RelayedCall> &c, const std::shared_ptr<OutgoingTransaction>& transaction, const shared_ptr<MsgSip> &msgSip) {
