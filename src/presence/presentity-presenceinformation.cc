--- conflicted
+++ resolved
@@ -108,10 +108,7 @@
 												Xsd::DataModel::Person &person, int expires) {
 	return setOrUpdate(&tuples, &person, NULL, expires);
 }
-<<<<<<< HEAD
-=======
-
->>>>>>> c23a39bc
+
 string PresentityPresenceInformation::updateTuples(Xsd::Pidf::Presence::TupleSequence &tuples,
 												   Xsd::DataModel::Person  &person, string &eTag,
 												   int expires) {
@@ -120,10 +117,7 @@
 void PresenceInformationElement::clearTuples() {
 	mTuples.clear();
 }
-<<<<<<< HEAD
-=======
-
->>>>>>> c23a39bc
+
 string PresentityPresenceInformation::setOrUpdate(Xsd::Pidf::Presence::TupleSequence *tuples,
 												  Xsd::DataModel::Person  *person, const string *eTag,
 												  int expires) {
