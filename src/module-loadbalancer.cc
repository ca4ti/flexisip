--- conflicted
+++ resolved
@@ -27,17 +27,10 @@
 	public:
 		LoadBalancer(Agent *ag);
 		virtual ~LoadBalancer();
-<<<<<<< HEAD
 		virtual void onDeclare(GenericStruct *module_config);
 		virtual void onLoad(Agent *ag, const GenericStruct * modconf);
-		virtual void onRequest(std::shared_ptr<SipEvent> &ev);
-		virtual void onResponse(std::shared_ptr<SipEvent> &ev);
-=======
-		virtual void onDeclare(ConfigStruct *module_config);
-		virtual void onLoad(Agent *ag, const ConfigStruct * modconf);
 		virtual void onRequest(shared_ptr<SipEvent> &ev);
 		virtual void onResponse(shared_ptr<SipEvent> &ev);
->>>>>>> c811291e
 	private:
 		vector<string> mRoutes;
 		int mRoutesCount;
@@ -63,15 +56,9 @@
 	module_config->addChildrenValues(items);
 }
 
-<<<<<<< HEAD
 void LoadBalancer::onLoad(Agent *ag, const GenericStruct * modconf){
-	std::list<std::string> routes=modconf->get<ConfigStringList>("routes")->read();
-	std::list<std::string>::iterator it;
-=======
-void LoadBalancer::onLoad(Agent *ag, const ConfigStruct * modconf){
 	list<string> routes=modconf->get<ConfigStringList>("routes")->read();
 	list<string>::iterator it;
->>>>>>> c811291e
 	
 	LOGI("Load balancer configured to balance over:");
 	for(it=routes.begin();it!=routes.end();++it){
