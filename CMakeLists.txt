############################################################################
# CMakeLists.txt
# Copyright (C) 2014  Belledonne Communications, Grenoble France
#
############################################################################
#
# This program is free software; you can redistribute it and/or
# modify it under the terms of the GNU General Public License
# as published by the Free Software Foundation; either version 2
# of the License, or (at your option) any later version.
#
# This program is distributed in the hope that it will be useful,
# but WITHOUT ANY WARRANTY; without even the implied warranty of
# MERCHANTABILITY or FITNESS FOR A PARTICULAR PURPOSE.  See the
# GNU General Public License for more details.
#
# You should have received a copy of the GNU General Public License
# along with this program; if not, write to the Free Software
# Foundation, Inc., 51 Franklin Street, Fifth Floor, Boston, MA  02110-1301, USA.
#
############################################################################

cmake_minimum_required(VERSION 3.2.0 FATAL_ERROR) # 3.2.0 required for target_compile_features support on gcc 4.4+ (centos6)

project(flexisip C CXX)

set(FLEXISIP_MAJOR_VERSION "1")
set(FLEXISIP_MINOR_VERSION "0")
set(FLEXISIP_MICRO_VERSION "12")
set(FLEXISIP_VERSION "${FLEXISIP_MAJOR_VERSION}.${FLEXISIP_MINOR_VERSION}.${FLEXISIP_MICRO_VERSION}")
set(PROJECT_VERSION ${FLEXISIP_VERSION})

include(CMakePushCheckState)
include(CMakeDependentOption)
include(CheckSymbolExists)
include(CheckFunctionExists)
include(FeatureSummary)
include(CheckCXXSourceCompiles)
include(GNUInstallDirs)

option(ENABLE_STRICT "Pass strict flags to the compiler" YES)
option(ENABLE_DATEHANDLER "Build DateHandler module" NO)
option(ENABLE_PDFDOC "Build pdf documentation" NO)
option(ENABLE_MONOTONIC_CLOCK_REGISTRATIONS "Enable monotonic clock for registrations" NO)
option(ENABLE_ODBC "Build ODBC support for database connection" NO)
option(ENABLE_PRESENCE "Build presence support" NO)
option(ENABLE_CONFERENCE "Build conference support" NO)
option(ENABLE_PROTOBUF "Build with protobuf support" NO)
option(ENABLE_REDIS "Build with Redis support" NO)
option(ENABLE_SNMP "Build with SNMP support" NO)
option(ENABLE_SOCI "Build with SOCI support" YES)
option(ENABLE_STATIC "Build static library (default is shared library)." NO)
option(ENABLE_TRANSCODER "Build transcoder support" YES)
option(ENABLE_MDNS "Build multicast DNS support" NO)
option(ENABLE_JWE_AUTH_PLUGIN "Enable JweAuth plugin support" NO)

cmake_dependent_option(ENABLE_SPECIFIC_FEATURES "Enable mediarelay specific features" OFF "ENABLE_TRANSCODER" OFF)

find_package(Threads)

if(NOT CMAKE_INSTALL_RPATH AND CMAKE_INSTALL_PREFIX)
<<<<<<< HEAD
        set(CMAKE_INSTALL_RPATH ${CMAKE_INSTALL_FULL_LIBDIR})
        message(STATUS "Setting install rpath to ${CMAKE_INSTALL_RPATH}")
=======
	set(CMAKE_INSTALL_RPATH ${CMAKE_INSTALL_FULL_LIBDIR})
	message(STATUS "Setting install rpath to ${CMAKE_INSTALL_RPATH}")
>>>>>>> c23a39bc
endif()

set(SYSCONF_INSTALL_DIR ${CMAKE_INSTALL_FULL_SYSCONFDIR} CACHE STRING "Config directory, the place where flexisip expects its flexisip.conf file to reside" )


set(CONFIG_DIR ${SYSCONF_INSTALL_DIR}/flexisip)
message(STATUS "Config dir: ${CONFIG_DIR}")

function(FIND_PROGRAM_REQUIRED varname progname)
	find_program(${varname} NAMES "${progname}")
	if(NOT ${varname})
		message(FATAL_ERROR "Program '${progname}' is required but could not be found")
	endif()
endfunction()


list(APPEND CMAKE_MODULE_PATH ${CMAKE_CURRENT_SOURCE_DIR}/cmake)

# Required packages
find_package(SofiaSipUa 1.13.11 REQUIRED) #find_package only allow numbers
if(LINPHONE_BUILDER_GROUP_EXTERNAL_SOURCE_PATH_BUILDERS)
	include("${EP_ortp_CONFIG_DIR}/ORTPConfig.cmake")
else()
	find_package(ORTP 0.21 REQUIRED)
endif()

find_package(BcToolbox 0.0.3 REQUIRED)

find_package(LibXsd)

check_function_exists(arc4random HAVE_ARC4RANDOM)
find_file(HAVE_SYS_PRCTL_H NAMES sys/prctl.h)

if("${CMAKE_CXX_COMPILER_ID}" STREQUAL "GNU")
	if (CMAKE_CXX_COMPILER_VERSION VERSION_LESS 4.7)
		message(STATUS "GCC version < 4.7: use MONOTONIC clock")
		add_definitions(-DUSE_MONOTONIC_CLOCK)
	else()
		message(STATUS "GCC version ${CMAKE_CXX_COMPILER_VERSION} should have steady_clock")
	endif()
endif()

set(CMAKE_REQUIRED_LIBRARIES)

# Options
if(ENABLE_SNMP)
	# todo: Not quite ready
	FIND_PROGRAM_REQUIRED(NET_SNMP_PROG net-snmp-config)
	find_path(NET_SNMP_INCLUDE_DIRS NAMES net-snmp/net-snmp-config.h)
	if(NOT NET_SNMP_INCLUDE_DIRS)
		message(FATAL_ERROR "SNMP header files not found")
	endif()

	execute_process(COMMAND "${NET_SNMP_PROG}" "--agent-libs" OUTPUT_VARIABLE NET_SNMP_LIBRARIES OUTPUT_STRIP_TRAILING_WHITESPACE)
endif()

if(ENABLE_ODBC)
	FIND_PROGRAM_REQUIRED(ODBC_PROG odbc_config)
	execute_process(COMMAND "${ODBC_PROG}" "--libs" OUTPUT_VARIABLE ODBC_LIBRARIES OUTPUT_STRIP_TRAILING_WHITESPACE)
	execute_process(COMMAND "${ODBC_PROG}" "--cflags" OUTPUT_VARIABLE ODBC_CFLAGS OUTPUT_STRIP_TRAILING_WHITESPACE)
	execute_process(COMMAND "${ODBC_PROG}" "--include-prefix" OUTPUT_VARIABLE ODBC_INCLUDE_DIRS OUTPUT_STRIP_TRAILING_WHITESPACE)
	execute_process(COMMAND "${ODBC_PROG}" "--lib-prefix" OUTPUT_VARIABLE ODBC_LIBRARY_DIR OUTPUT_STRIP_TRAILING_WHITESPACE)
	message(STATUS "ODBC libraries: ${ODBC_LIBRARIES}")
	message(STATUS "ODBC headers: ${ODBC_CFLAGS}")

	# check SQL headers
	find_path(ODBC_SQL_HEADERS NAMES sql.h sqlext.h sqltypes.h mysql/mysql.h PATHS ODBC_INCLUDE_DIRS)
	if(NOT ODBC_SQL_HEADERS)
		message(FATAL_ERROR "ODBC Mysql headers not found.")
	else()
		message(STATUS "ODBC Mysql ${ODBC_SQL_HEADERS}")
	endif()

	# check that odbc_config gives us a correct library path
	find_library(ODBC_LIB_FOUND NAMES odbc PATHS ODBC_LIBRARY_DIR)
	if(NOT ODBC_LIB_FOUND)
		message(FATAL_ERROR "ODBC library not found.")
	endif()
endif()

if(ENABLE_TRANSCODER)
	find_package(Mediastreamer2 2.9.0 REQUIRED)
endif()

if(ENABLE_SPECIFIC_FEATURES)
	set(MEDIARELAY_SPECIFIC_FEATURES_ENABLED ON)
endif()

if(ENABLE_MONOTONIC_CLOCK_REGISTRATIONS)
	set(MONOTONIC_CLOCK_REGISTRATIONS ON)
endif()

if(ENABLE_DATEHANDLER)
	set(HAVE_DATEHANDLER ON)
endif()

if(ENABLE_REDIS)
	find_package(Hiredis REQUIRED)
	if(NOT HIREDIS_ASYNC_ENABLED)
		message(FATAL_ERROR "Hiredis needs support for async commands")
	endif()
endif()

if(ENABLE_PROTOBUF)
	find_package(Protobuf REQUIRED)
	# package finder for protobuf does not exit on REQUIRED..
	if(NOT PROTOBUF_FOUND)
		message(FATAL_ERROR "Protobuf not found and is required")
	endif()
	if(NOT PROTOBUF_PROTOC_EXECUTABLE)
		message(FATAL_ERROR "Protobuf 'protoc' executable not found and is required")
	endif()
endif()

if(ENABLE_PDFDOC)
	FIND_PROGRAM_REQUIRED(PDFLATEX_PROG pdflatex)
endif()

if(ENABLE_PRESENCE OR ENABLE_MDNS)
		# disable Presence on gcc < 4.7 because c++11 is not supported well before
		if (CMAKE_COMPILER_IS_GNUCXX AND CMAKE_CXX_COMPILER_VERSION VERSION_LESS 4.7)
				message(WARNING "Disable Presence because GCC is too old")
				set(ENABLE_PRESENCE OFF)
		endif()

	if(LINPHONE_BUILDER_GROUP_EXTERNAL_SOURCE_PATH_BUILDERS)
		include("${EP_bellesip_CONFIG_DIR}/BelleSIPConfig.cmake")
	else()
		find_package(BelleSIP 1.2.4 REQUIRED)
	endif()
endif()

if(ENABLE_CONFERENCE)
	if(LINPHONE_BUILDER_GROUP_EXTERNAL_SOURCE_PATH_BUILDERS)
		include("${EP_bellesip_CONFIG_DIR}/BelleSIPConfig.cmake")
		include("${EP_linphone_CONFIG_DIR}/LinphoneConfig.cmake")
		include("${EP_linphone_CONFIG_DIR}/wrappers/cpp/LinphoneCxxConfig.cmake")
	else ()
		find_package(BelleSIP 1.2.4 REQUIRED)
		find_package(Linphone REQUIRED)
		find_package(LinphoneCxx REQUIRED)
	endif()
endif()

if(ENABLE_SOCI)
	find_package(Soci REQUIRED COMPONENTS mysql)
	find_path(SOCI_MYSQL_INCLUDES NAMES mysql.h PATH_SUFFIXES mysql HINTS /usr/include/mariadb /usr/local/include)
endif()


find_path(MSGPACK_INCLUDE_DIRS NAMES msgpack.hpp HINTS /usr/local/include)
if(MSGPACK_INCLUDE_DIRS)
	message(STATUS "MSGPACK found")
	add_definitions("-DENABLE_MSGPACK")
	set(ENABLE_MSGPACK 1)
else()
	message(STATUS "MSGPACK not found")
endif()


find_package(OpenSSL 0.9.8 REQUIRED)

feature_summary(WHAT ALL INCLUDE_QUIET_PACKAGES FATAL_ON_MISSING_REQUIRED_PACKAGES)

include_directories(
	${CMAKE_CURRENT_BINARY_DIR}
	${CMAKE_CURRENT_BINARY_DIR}/src/
	${ORTP_INCLUDE_DIRS}
	${SOFIASIPUA_INCLUDE_DIRS}
	src/
	src/plugin
)

configure_file(${PROJECT_SOURCE_DIR}/cmake/flexisip-config.h.in ${PROJECT_BINARY_DIR}/flexisip-config.h)
set_source_files_properties(${PROJECT_BINARY_DIR}/flexisip-config.h PROPERTIES GENERATED ON)
add_definitions("-DHAVE_CONFIG_H")

bc_init_compilation_flags(CPP_BUILD_FLAGS C_BUILD_FLAGS CXX_BUILD_FLAGS ENABLE_STRICT)

add_subdirectory(src)
add_subdirectory(scripts)

# Packaging
add_subdirectory(build)<|MERGE_RESOLUTION|>--- conflicted
+++ resolved
@@ -59,13 +59,8 @@
 find_package(Threads)
 
 if(NOT CMAKE_INSTALL_RPATH AND CMAKE_INSTALL_PREFIX)
-<<<<<<< HEAD
-        set(CMAKE_INSTALL_RPATH ${CMAKE_INSTALL_FULL_LIBDIR})
-        message(STATUS "Setting install rpath to ${CMAKE_INSTALL_RPATH}")
-=======
 	set(CMAKE_INSTALL_RPATH ${CMAKE_INSTALL_FULL_LIBDIR})
 	message(STATUS "Setting install rpath to ${CMAKE_INSTALL_RPATH}")
->>>>>>> c23a39bc
 endif()
 
 set(SYSCONF_INSTALL_DIR ${CMAKE_INSTALL_FULL_SYSCONFDIR} CACHE STRING "Config directory, the place where flexisip expects its flexisip.conf file to reside" )
